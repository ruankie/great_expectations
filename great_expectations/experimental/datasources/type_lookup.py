--- conflicted
+++ resolved
@@ -51,13 +51,8 @@
         __dict = __dict or {}
         super().__init__(__dict, **kwargs)
 
-<<<<<<< HEAD
-    def str_values(self) -> Generator[str, None, None]:
-        """Return only the `str` values of the TypeLookup."""
-=======
     def type_names(self) -> Generator[str, None, None]:
         """Yields only the type `str` names of the TypeLookup."""
->>>>>>> ce6f960e
         for k in self:
             if isinstance(k, str):
                 yield k
