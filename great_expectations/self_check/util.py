--- conflicted
+++ resolved
@@ -277,7 +277,6 @@
     mssqlDialect = None
     MSSQL_TYPES = {}
 
-<<<<<<< HEAD
 try:
     import trino
     import trino.sqlalchemy.datatype as trinotypes
@@ -307,9 +306,8 @@
     trinoDialect = None
     TRINO_TYPES = {}
 
-=======
 import tempfile
->>>>>>> 5819ae5b
+
 
 SQL_DIALECT_NAMES = (
     "sqlite",
@@ -2282,7 +2280,6 @@
     return dataset
 
 
-<<<<<<< HEAD
 def _create_trino_engine(hostname: str = "localhost", schema_name: str = "schema") -> Engine:
     engine = create_engine(f"trino://test@{hostname}:8088/memory/{schema_name}")
     from sqlalchemy import text
@@ -2320,7 +2317,8 @@
     # return create_engine(
     #     f"trino://{trino_user}:{trino_password}@{trino_account}-{trino_cluster}.trino.galaxy.starburst.io:443/test_suite/test_ci"
     # )
-=======
+
+
 def generate_sqlite_db_path():
     """Creates a temporary directory and absolute path to an ephemeral sqlite_db within that temp directory.
 
@@ -2340,5 +2338,4 @@
             + ".db",
         )
     )
-    return abspath
->>>>>>> 5819ae5b
+    return abspath