"""
PyInvoke developer task file
https://www.pyinvoke.org/

These tasks can be run using `invoke <NAME>` or `inv <NAME>` from the project root.

To show all available tasks `invoke --list`

To show task help page `invoke <NAME> --help`
"""
import json
import os
import pathlib
import shutil

import invoke

from scripts import check_type_hint_coverage

try:
    from tests.integration.usage_statistics import usage_stats_utils

    is_ge_installed: bool = True
except ModuleNotFoundError:
    is_ge_installed = False

_CHECK_HELP_DESC = "Only checks for needed changes without writing back. Exit with error code if changes needed."
_EXCLUDE_HELP_DESC = "Exclude files or directories"
_PATH_HELP_DESC = "Target path. (Default: .)"


@invoke.task(
    help={
        "check": _CHECK_HELP_DESC,
        "exclude": _EXCLUDE_HELP_DESC,
        "path": _PATH_HELP_DESC,
    }
)
def sort(ctx, path=".", check=False, exclude=None):
    """Sort module imports."""
    cmds = ["isort", path]
    if check:
        cmds.append("--check-only")
    if exclude:
        cmds.extend(["--skip", exclude])
    ctx.run(" ".join(cmds), echo=True)


@invoke.task(
    help={
        "check": _CHECK_HELP_DESC,
        "exclude": _EXCLUDE_HELP_DESC,
        "path": _PATH_HELP_DESC,
        "sort": "Disable import sorting. Runs by default.",
    }
)
def fmt(ctx, path=".", sort_=True, check=False, exclude=None):
    """
    Run code formatter.
    """
    if sort_:
        sort(ctx, path, check=check, exclude=exclude)

    cmds = ["black", path]
    if check:
        cmds.append("--check")
    if exclude:
        cmds.extend(["--exclude", exclude])
    ctx.run(" ".join(cmds), echo=True)


@invoke.task(help={"path": _PATH_HELP_DESC})
def lint(ctx, path="."):
    """Run code linter"""
    cmds = ["flake8", path, "--statistics"]
    ctx.run(" ".join(cmds), echo=True)


@invoke.task(help={"path": _PATH_HELP_DESC})
def upgrade(ctx, path="."):
    """Run code syntax upgrades."""
    cmds = ["pyupgrade", path, "--py3-plus"]
    ctx.run(" ".join(cmds))


@invoke.task(
    help={
        "all_files": "Run hooks against all files, not just the current changes.",
        "diff": "Show the diff of changes on hook failure.",
        "sync": "Re-install the latest git hooks.",
    }
)
def hooks(ctx, all_files=False, diff=False, sync=False):
    """Run and manage pre-commit hooks."""
    cmds = ["pre-commit", "run"]
    if diff:
        cmds.append("--show-diff-on-failure")
    if all_files:
        cmds.extend(["--all-files"])
    else:
        # used in CI - runs faster and only checks files that have changed
        cmds.extend(["--from-ref", "origin/HEAD", "--to-ref", "HEAD"])

    ctx.run(" ".join(cmds))

    if sync:
        print("  Re-installing hooks ...")
        ctx.run(" ".join(["pre-commit", "uninstall"]), echo=True)
        ctx.run(" ".join(["pre-commit", "install"]), echo=True)


@invoke.task(aliases=["type-cov"])  # type: ignore
def type_coverage(ctx):
    """
    Check total type-hint coverage compared to `develop`.
    """
    try:
        check_type_hint_coverage.main()
    except AssertionError as err:
        raise invoke.Exit(
            message=f"{err}\n\n  See {check_type_hint_coverage.__file__}", code=1
        )


@invoke.task(
    aliases=["types"],
    iterable=["packages"],
    help={
        "packages": "One or more `great_expectatations` sub-packages to type-check with mypy.",
        "install-types": "Automatically install any needed types from `typeshed`.",
        "daemon": "Run mypy in daemon mode with faster analysis."
        " The daemon will be started and re-used for subsequent calls."
        " For detailed usage see `dmypy --help`.",
        "clear-cache": "Clear the local mypy cache directory.",
    },
)
def type_check(
    ctx,
    packages,
    install_types=False,
    pretty=False,
    warn_unused_ignores=False,
    daemon=False,
    clear_cache=False,
    report=False,
):
    """Run mypy static type-checking on select packages."""
    if clear_cache:
        mypy_cache = pathlib.Path(".mypy_cache")
        print(f"  Clearing {mypy_cache} ... ", end="")
        try:
            shutil.rmtree(mypy_cache)
            print("✅"),
        except FileNotFoundError as exc:
            print(f"❌\n  {exc}")

    if daemon:
        bin = "dmypy run --"
    else:
        bin = "mypy"

<<<<<<< HEAD
    ge_pkgs = [f"--package=great_expectations.{p}" for p in packages] or [
        "--package=great_expectations"
    ]
=======
    ge_pkgs = [f"great_expectations.{p}" for p in packages]
>>>>>>> 9e16f814
    cmds = [
        bin,
        *ge_pkgs,
    ]
    if install_types:
        cmds.extend(["--install-types", "--non-interactive"])
    if daemon:
        # see related issue https://github.com/python/mypy/issues/9475
        cmds.extend(["--follow-imports=normal"])
    if report:
        cmds.extend(["--txt-report", "type_cov", "--html-report", "type_cov"])
    if pretty:
        cmds.extend(["--pretty"])
    if warn_unused_ignores:
        cmds.extend(["--warn-unused-ignores"])
    # use pseudo-terminal for colorized output
    ctx.run(" ".join(cmds), echo=True, pty=True)


@invoke.task(aliases=["get-stats"])
def get_usage_stats_json(ctx):
    """
    Dump usage stats event examples to json file
    """
    if not is_ge_installed:
        raise invoke.Exit(
            message="This invoke task requires Great Expecations to be installed in the environment. Please try again.",
            code=1,
        )

    events = usage_stats_utils.get_usage_stats_example_events()
    version = usage_stats_utils.get_gx_version()

    outfile = f"v{version}_example_events.json"
    with open(outfile, "w") as f:
        json.dump(events, f)

    print(f"File written to '{outfile}'.")


@invoke.task(pre=[get_usage_stats_json], aliases=["move-stats"])
def mv_usage_stats_json(ctx):
    """
    Use databricks-cli lib to move usage stats event examples to dbfs:/
    """
    version = usage_stats_utils.get_gx_version()
    outfile = f"v{version}_example_events.json"
    cmd = "databricks fs cp --overwrite {0} dbfs:/schemas/{0}"
    cmd = cmd.format(outfile)
    ctx.run(cmd)
    print(f"'{outfile}' copied to dbfs.")


UNIT_TEST_DEFAULT_TIMEOUT: float = 2.0


@invoke.task(
    aliases=["test"],
    help={
        "unit": "Runs tests marked with the 'unit' marker. Default behavior.",
        "integration": "Runs integration tests and exclude unit-tests. By default only unit tests are run.",
        "ignore-markers": "Don't exclude any test by not passing any markers to pytest.",
        "slowest": "Report on the slowest n number of tests",
        "ci": "execute tests assuming a CI environment. Publish XML reports for coverage reporting etc.",
        "timeout": f"Fails unit-tests if calls take longer than this value. Default {UNIT_TEST_DEFAULT_TIMEOUT} seconds",
        "html": "Create html coverage report",
        "package": "Run tests on a specific package. Assumes there is a `tests/<PACKAGE>` directory of the same name.",
        "full-cov": "Show coverage report on the entire `great_expectations` package regardless of `--package` param.",
    },
)
def tests(
    ctx,
    unit=True,
    integration=False,
    ignore_markers=False,
    ci=False,
    html=False,
    cloud=True,
    slowest=5,
    timeout=UNIT_TEST_DEFAULT_TIMEOUT,
    package=None,
    full_cov=False,
):
    """
    Run tests. Runs unit tests by default.

    Use `invoke tests -p=<TARGET_PACKAGE>` to run tests on a particular package and measure coverage (or lack thereof).
    """
    markers = []
    if integration:
        markers += ["integration"]
        unit = False
    markers += ["unit" if unit else "not unit"]

    marker_text = " and ".join(markers)

    cov_param = "--cov=great_expectations"
    if package and not full_cov:
        cov_param += f"/{package.replace('.', '/')}"

    cmds = [
        "pytest",
        f"--durations={slowest}",
        cov_param,
        "--cov-report term",
        "-vv",
    ]
    if not ignore_markers:
        cmds += ["-m", f"'{marker_text}'"]
    if unit and not ignore_markers:
        try:
            import pytest_timeout  # noqa: F401

            cmds += [f"--timeout={timeout}"]
        except ImportError:
            print("`pytest-timeout` is not installed, cannot use --timeout")

    if cloud:
        cmds += ["--cloud"]
    if ci:
        cmds += ["--cov-report", "xml"]
    if html:
        cmds += ["--cov-report", "html"]
    if package:
        cmds += [f"tests/{package.replace('.', '/')}"]  # allow `foo.bar`` format
    ctx.run(" ".join(cmds), echo=True, pty=True)


PYTHON_VERSION_DEFAULT: float = 3.8


@invoke.task(
    help={
        "name": "Docker image name.",
        "tag": "Docker image tag.",
        "build": "If True build the image, otherwise run it. Defaults to False.",
        "detach": "Run container in background and print container ID. Defaults to False.",
        "py": f"version of python to use. Default is {PYTHON_VERSION_DEFAULT}",
        "cmd": "Command for docker image. Default is bash.",
    }
)
def docker(
    ctx,
    name="gx38local",
    tag="latest",
    build=False,
    detach=False,
    cmd="bash",
    py=PYTHON_VERSION_DEFAULT,
):
    """
    Build or run gx docker image.
    """
    filedir = os.path.realpath(os.path.dirname(os.path.realpath(__file__)))
    curdir = os.path.realpath(os.getcwd())
    if filedir != curdir:
        raise invoke.Exit(
            "The docker task must be invoked from the same directory as the task.py file at the top of the repo.",
            code=1,
        )

    cmds = ["docker"]

    if build:
        cmds.extend(
            [
                "buildx",
                "build",
                "-f",
                "docker/Dockerfile.tests",
                f"--tag {name}:{tag}",
                *[
                    f"--build-arg {arg}"
                    for arg in ["SOURCE=local", f"PYTHON_VERSION={py}"]
                ],
                ".",
            ]
        )

    else:
        cmds.append("run")
        if detach:
            cmds.append("--detach")
        cmds.extend(
            [
                "-it",
                "--rm",
                "--mount",
                f"type=bind,source={filedir},target=/great_expectations",
                "-w",
                "/great_expectations",
                f"{name}:{tag}",
                f"{cmd}",
            ]
        )

    ctx.run(" ".join(cmds), echo=True, pty=True)<|MERGE_RESOLUTION|>--- conflicted
+++ resolved
@@ -159,13 +159,7 @@
     else:
         bin = "mypy"
 
-<<<<<<< HEAD
-    ge_pkgs = [f"--package=great_expectations.{p}" for p in packages] or [
-        "--package=great_expectations"
-    ]
-=======
     ge_pkgs = [f"great_expectations.{p}" for p in packages]
->>>>>>> 9e16f814
     cmds = [
         bin,
         *ge_pkgs,
