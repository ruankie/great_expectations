--- conflicted
+++ resolved
@@ -37,18 +37,6 @@
 Upgrading to 0.9.x
 *************************
 
-<<<<<<< HEAD
-In the 0.9.0 release, there are several additional changes to the DataContext API.
-
-BREAKING:
-- FixedLengthTupleXXXX stores are renamed to TupleXXXX stores; they no longer allow or require a key_length to be
-  specified.
-- data_asset_name is not used as a parameter in the create_expectation_suite, get_expectation_suite, or get_batch
-  commands. Instead, batch_kwargs alone now define the batch to be received, and expectation suite names exist in an
-  independent namespace.
-- "Generator" classes are now more explicitly named "BatchKwargsGenerator" classes; for example, the S3Generator is
-  now the S3GlobReaderBatchKwargsGenerator
-=======
 In the 0.9.0 release, there are several changes to the DataContext API.
 
 CONFIGURATION CHANGES:
@@ -92,7 +80,6 @@
 - There are numerous under-the-scenes changes to the internal types used in GreatExpectations. These should be
   transparent to users.
 
->>>>>>> 0c89e53c
 
 *************************
 Upgrading to 0.8.x
