from __future__ import annotations

import copy
import datetime
import hashlib
import logging
import math
import os
import random
import re
import string
import traceback
import warnings
from pathlib import Path
from typing import (
    TYPE_CHECKING,
    Any,
    Callable,
    Dict,
    Iterable,
    List,
    Optional,
    Tuple,
    Union,
    cast,
)

from great_expectations._version import get_versions  # isort:skip


__version__ = get_versions()["version"]  # isort:skip

from great_expectations.core._docs_decorators import public_api
from great_expectations.core.metric_domain_types import MetricDomainTypes
from great_expectations.core.usage_statistics.events import UsageStatsEvents
from great_expectations.core.util import convert_to_json_serializable
from great_expectations.execution_engine.execution_engine import (
    MetricComputationConfiguration,
    SplitDomainKwargs,
)
from great_expectations.execution_engine.split_and_sample.sqlalchemy_data_sampler import (
    SqlAlchemyDataSampler,
)
from great_expectations.execution_engine.split_and_sample.sqlalchemy_data_splitter import (
    SqlAlchemyDataSplitter,
)
from great_expectations.validator.computed_metric import MetricValue

del get_versions  # isort:skip


from great_expectations.core import IDDict
from great_expectations.core.batch import BatchMarkers, BatchSpec
from great_expectations.core.batch_spec import (
    RuntimeQueryBatchSpec,
    SqlAlchemyDatasourceBatchSpec,
)
from great_expectations.data_context.types.base import ConcurrencyConfig
from great_expectations.exceptions import (
    DatasourceKeyPairAuthBadPassphraseError,
    ExecutionEngineError,
    GreatExpectationsError,
    InvalidBatchSpecError,
    InvalidConfigError,
)
from great_expectations.exceptions import exceptions as gx_exceptions
from great_expectations.execution_engine import ExecutionEngine
from great_expectations.execution_engine.sqlalchemy_batch_data import (
    SqlAlchemyBatchData,
)
from great_expectations.execution_engine.sqlalchemy_dialect import GXSqlDialect
from great_expectations.expectations.row_conditions import (
    RowCondition,
    RowConditionParserType,
    parse_condition_to_sqlalchemy,
)
from great_expectations.util import (
    filter_properties_dict,
    get_sqlalchemy_selectable,
    get_sqlalchemy_url,
    import_library_module,
    import_make_url,
)
from great_expectations.validator.metric_configuration import MetricConfiguration

logger = logging.getLogger(__name__)

try:
    import sqlalchemy as sa

    make_url = import_make_url()
except ImportError:
    sa = None

try:
    from sqlalchemy.engine import Dialect, Row
    from sqlalchemy.exc import OperationalError
    from sqlalchemy.sql import Selectable
    from sqlalchemy.sql.elements import (
        BooleanClauseList,
        Label,
        TextClause,
        quoted_name,
    )
    from sqlalchemy.sql.selectable import Select, TextualSelect
except ImportError:
    BooleanClauseList = None
    DefaultDialect = None
    Dialect = None
    Label = None
    OperationalError = None
    reflection = None
    Row = None
    Select = None
    Selectable = None
    TextClause = None
    TextualSelect = None
    quoted_name = None


try:
    import psycopg2  # noqa: F401
    import sqlalchemy.dialects.postgresql.psycopg2 as sqlalchemy_psycopg2  # noqa: F401
except (ImportError, KeyError):
    sqlalchemy_psycopg2 = None

try:
    import sqlalchemy_redshift.dialect
except ImportError:
    sqlalchemy_redshift = None

try:
    import sqlalchemy_dremio.pyodbc

    if sa:
        sa.dialects.registry.register(
            GXSqlDialect.DREMIO, "sqlalchemy_dremio.pyodbc", "dialect"
        )
except ImportError:
    sqlalchemy_dremio = None

try:
    import snowflake.sqlalchemy.snowdialect

    if sa:
        # Sometimes "snowflake-sqlalchemy" fails to self-register in certain environments, so we do it explicitly.
        # (see https://stackoverflow.com/questions/53284762/nosuchmoduleerror-cant-load-plugin-sqlalchemy-dialectssnowflake)
        sa.dialects.registry.register(
            GXSqlDialect.SNOWFLAKE, "snowflake.sqlalchemy", "dialect"
        )
except (ImportError, KeyError, AttributeError):
    snowflake = None

_BIGQUERY_MODULE_NAME = "sqlalchemy_bigquery"
try:
    import sqlalchemy_bigquery as sqla_bigquery

    sa.dialects.registry.register(
        GXSqlDialect.BIGQUERY, _BIGQUERY_MODULE_NAME, "dialect"
    )
    bigquery_types_tuple = None
except ImportError:
    try:
        # noinspection PyUnresolvedReferences
        import pybigquery.sqlalchemy_bigquery as sqla_bigquery

        # deprecated-v0.14.7
        warnings.warn(
            "The pybigquery package is obsolete and its usage within Great Expectations is deprecated as of v0.14.7. "
            "As support will be removed in v0.17, please transition to sqlalchemy-bigquery",
            DeprecationWarning,
        )
        _BIGQUERY_MODULE_NAME = "pybigquery.sqlalchemy_bigquery"
        # Sometimes "pybigquery.sqlalchemy_bigquery" fails to self-register in Azure (our CI/CD pipeline) in certain cases, so we do it explicitly.
        # (see https://stackoverflow.com/questions/53284762/nosuchmoduleerror-cant-load-plugin-sqlalchemy-dialectssnowflake)
        sa.dialects.registry.register(
            GXSqlDialect.BIGQUERY, _BIGQUERY_MODULE_NAME, "dialect"
        )
        try:
            getattr(sqla_bigquery, "INTEGER")
            bigquery_types_tuple = None
        except AttributeError:
            # In older versions of the pybigquery driver, types were not exported, so we use a hack
            logger.warning(
                "Old pybigquery driver version detected. Consider upgrading to 0.4.14 or later."
            )
            from collections import namedtuple

            BigQueryTypes = namedtuple("BigQueryTypes", sorted(sqla_bigquery._type_map))  # type: ignore[misc] # expect List/tuple, _type_map unknown
            bigquery_types_tuple = BigQueryTypes(**sqla_bigquery._type_map)
    except (ImportError, AttributeError):
        sqla_bigquery = None
        bigquery_types_tuple = None
        pybigquery = None

try:
    import teradatasqlalchemy.dialect
    import teradatasqlalchemy.types as teradatatypes
except ImportError:
    teradatasqlalchemy = None
    teradatatypes = None

if TYPE_CHECKING:
    import sqlalchemy as sa
    from sqlalchemy.engine import Engine as SaEngine


def _get_dialect_type_module(dialect):
    """Given a dialect, returns the dialect type, which is defines the engine/system that is used to communicates
    with the database/database implementation. Currently checks for RedShift/BigQuery dialects"""
    if dialect is None:
        logger.warning(
            "No sqlalchemy dialect found; relying in top-level sqlalchemy types."
        )
        return sa
    try:
        # Redshift does not (yet) export types to top level; only recognize base SA types
        if isinstance(dialect, sqlalchemy_redshift.dialect.RedshiftDialect):
            # noinspection PyUnresolvedReferences
            return dialect.sa
    except (TypeError, AttributeError):
        pass

    # Bigquery works with newer versions, but use a patch if we had to define bigquery_types_tuple
    try:
        if (
            isinstance(
                dialect,
                sqla_bigquery.BigQueryDialect,
            )
            and bigquery_types_tuple is not None
        ):
            return bigquery_types_tuple
    except (TypeError, AttributeError):
        pass

    # Teradata types module
    try:
        if (
            issubclass(
                dialect,
                teradatasqlalchemy.dialect.TeradataDialect,
            )
            and teradatatypes is not None
        ):
            return teradatatypes
    except (TypeError, AttributeError):
        pass

    return dialect


@public_api
class SqlAlchemyExecutionEngine(ExecutionEngine):
    """SparkDFExecutionEngine instantiates the ExecutionEngine API to support computations using Spark platform.

    Constructor builds a SqlAlchemyExecutionEngine, using a provided connection string/url/engine/credentials to \
    access the desired database.

    Also initializes the dialect to be used.

    Args:
        name (str): The name of the SqlAlchemyExecutionEngine
        credentials: If the Execution Engine is not provided, the credentials can be used to build the \
            ExecutionEngine object. If the Engine is provided, it will be used instead.
        data_context (DataContext): An object representing a Great Expectations project that can be used to \
            access ExpectationSuite objects and the Project Data itself.
        engine (Engine): A SqlAlchemy Engine used to set the SqlAlchemyExecutionEngine being configured, \
            useful if an Engine has already been configured and should be reused. Will override Credentials if \
            provided.
        connection_string (string): If neither the engines nor the credentials have been provided, a \
            connection string can be used to access the data. This will be overridden by both the engine and \
            credentials if those are provided.
        url (string): If neither the engines, the credentials, nor the connection_string have been provided, a \
            URL can be used to access the data. This will be overridden by all other configuration options if \
            any are provided.
        concurrency (ConcurrencyConfig): Concurrency config used to configure the sqlalchemy engine.

    For example:
    ```python
        execution_engine: ExecutionEngine = SqlAlchemyExecutionEngine(connection_string="dbmstype://user:password@host:5432/database_name")
    ```
    """

    # noinspection PyUnusedLocal
    def __init__(  # noqa: C901 - 17
        self,
        name: Optional[str] = None,
        credentials: Optional[dict] = None,
        data_context: Optional[Any] = None,
        engine: Optional[SaEngine] = None,
        connection_string: Optional[str] = None,
        url: Optional[str] = None,
        batch_data_dict: Optional[dict] = None,
        create_temp_table: bool = True,
        concurrency: Optional[ConcurrencyConfig] = None,
        **kwargs,  # These will be passed as optional parameters to the SQLAlchemy engine, **not** the ExecutionEngine
    ) -> None:
<<<<<<< HEAD
        """Builds a SqlAlchemyExecutionEngine, using a provided connection string/url/engine/credentials to access the
        desired database. Also initializes the dialect to be used and configures usage statistics.

            Args:
                name (str): \
                    The name of the SqlAlchemyExecutionEngine
                credentials: \
                    If the Engine is not provided, the credentials can be used to build the Execution
                    Engine. If the Engine is provided, it will be used instead
                data_context (DataContext): \
                    An object representing a Great Expectations project that can be used to access Expectation
                    Suites and the Project Data itself
                engine (Engine): \
                    A SqlAlchemy Engine used to set the SqlAlchemyExecutionEngine being configured, useful if an
                    Engine has already been configured and should be reused. Will override Credentials
                    if provided.
                connection_string (string): \
                    If neither the engine nor the credentials have been provided, a connection string can be used
                    to access the data. This will be overridden by both the engine and credentials if those are
                    provided.
                url (string): \
                    If neither the engines, the credentials, nor the connection_string have been provided,
                    a url can be used to access the data. This will be overridden by all other configuration
                    options if any are provided.
                concurrency (ConcurrencyConfig): Concurrency config used to configure the sqlalchemy engine.
        """
=======
>>>>>>> 1bfd4903
        super().__init__(name=name, batch_data_dict=batch_data_dict)
        self._name = name

        self._credentials = credentials
        self._connection_string = connection_string
        self._url = url
        self._create_temp_table = create_temp_table
        os.environ["SF_PARTNER"] = "great_expectations_oss"

        if engine is not None:
            if credentials is not None:
                logger.warning(
                    "Both credentials and engine were provided during initialization of SqlAlchemyExecutionEngine. "
                    "Ignoring credentials."
                )
            self.engine = engine
        else:
            if data_context is None or data_context.concurrency is None:
                concurrency = ConcurrencyConfig()
            else:
                concurrency = data_context.concurrency

            concurrency.add_sqlalchemy_create_engine_parameters(kwargs)  # type: ignore[union-attr]

            if credentials is not None:
                self.engine = self._build_engine(credentials=credentials, **kwargs)
            elif connection_string is not None:
                self.engine = sa.create_engine(connection_string, **kwargs)
            elif url is not None:
                parsed_url = make_url(url)
                self.drivername = parsed_url.drivername
                self.engine = sa.create_engine(url, **kwargs)
            else:
                raise InvalidConfigError(
                    "Credentials or an engine are required for a SqlAlchemyExecutionEngine."
                )

        # these are two backends where temp_table_creation is not supported we set the default value to False.
        if self.dialect_name in [
            GXSqlDialect.TRINO,
            GXSqlDialect.AWSATHENA,  # WKS 202201 - AWS Athena currently doesn't support temp_tables.
        ]:
            self._create_temp_table = False

        # Get the dialect **for purposes of identifying types**
        if self.dialect_name in [
            GXSqlDialect.POSTGRESQL,
            GXSqlDialect.MYSQL,
            GXSqlDialect.SQLITE,
            GXSqlDialect.ORACLE,
            GXSqlDialect.MSSQL,
        ]:
            # These are the officially included and supported dialects by sqlalchemy
            self.dialect_module = import_library_module(
                module_name=f"sqlalchemy.dialects.{self.engine.dialect.name}"
            )

        elif self.dialect_name == GXSqlDialect.SNOWFLAKE:
            self.dialect_module = import_library_module(
                module_name="snowflake.sqlalchemy.snowdialect"
            )
        elif self.dialect_name == GXSqlDialect.DREMIO:
            # WARNING: Dremio Support is experimental, functionality is not fully under test
            self.dialect_module = import_library_module(
                module_name="sqlalchemy_dremio.pyodbc"
            )
        elif self.dialect_name == GXSqlDialect.REDSHIFT:
            self.dialect_module = import_library_module(
                module_name="sqlalchemy_redshift.dialect"
            )
        elif self.dialect_name == GXSqlDialect.BIGQUERY:
            self.dialect_module = import_library_module(
                module_name=_BIGQUERY_MODULE_NAME
            )
        elif self.dialect_name == GXSqlDialect.TERADATASQL:
            # WARNING: Teradata Support is experimental, functionality is not fully under test
            self.dialect_module = import_library_module(
                module_name="teradatasqlalchemy.dialect"
            )
        else:
            self.dialect_module = None

        # <WILL> 20210726 - engine_backup is used by the snowflake connector, which requires connection and engine
        # to be closed and disposed separately. Currently self.engine can refer to either a Connection or Engine,
        # depending on the backend. This will need to be cleaned up in an upcoming refactor, so that Engine and
        # Connection can be handled separately.
        self._engine_backup = None
        if self.engine and self.dialect_name in [
            GXSqlDialect.SQLITE,
            GXSqlDialect.MSSQL,
            GXSqlDialect.SNOWFLAKE,
            GXSqlDialect.MYSQL,
        ]:
            if self.engine.dialect.name.lower() == GXSqlDialect.SQLITE:

                def _add_sqlite_functions(connection):
                    logger.info(
                        f"Adding custom sqlite functions to connection {connection}"
                    )
                    connection.create_function("sqrt", 1, lambda x: math.sqrt(x))
                    connection.create_function(
                        "md5",
                        2,
                        lambda x, d: hashlib.md5(str(x).encode("utf-8")).hexdigest()[
                            -1 * d :
                        ],
                    )

                # Add sqlite functions to any future connections.
                def _on_connect(dbapi_con, connection_record):
                    logger.info(
                        f"A new sqlite connection was created: {dbapi_con}, {connection_record}"
                    )
                    _add_sqlite_functions(dbapi_con)

                sa.event.listen(self.engine, "connect", _on_connect)
                # Also immediately add the sqlite functions in case there already exists an underlying
                # sqlite3.Connection (distinct from a sqlalchemy Connection).
                _add_sqlite_functions(self.engine.raw_connection())
            self._engine_backup = self.engine
            # sqlite/mssql temp tables only persist within a connection so override the engine
            self.engine = self.engine.connect()

        # Send a connect event to provide dialect type
        if data_context is not None and getattr(
            data_context, "_usage_statistics_handler", None
        ):
            handler = data_context._usage_statistics_handler
            handler.send_usage_message(
                event=UsageStatsEvents.EXECUTION_ENGINE_SQLALCHEMY_CONNECT,
                event_payload={
                    "anonymized_name": handler.anonymizer.anonymize(self.name),
                    "sqlalchemy_dialect": self.engine.name,
                },
                success=True,
            )

        # Gather the call arguments of the present function (and add the "class_name"), filter out the Falsy values,
        # and set the instance "_config" variable equal to the resulting dictionary.
        self._config = {
            "name": name,
            "credentials": credentials,
            "data_context": data_context,
            "engine": engine,
            "connection_string": connection_string,
            "url": url,
            "batch_data_dict": batch_data_dict,
            "module_name": self.__class__.__module__,
            "class_name": self.__class__.__name__,
        }
        self._config.update(kwargs)
        filter_properties_dict(properties=self._config, clean_falsy=True, inplace=True)

        self._data_splitter = SqlAlchemyDataSplitter(dialect=self.dialect_name)
        self._data_sampler = SqlAlchemyDataSampler()

    @property
    def credentials(self) -> Optional[dict]:
        return self._credentials

    @property
    def connection_string(self) -> Optional[str]:
        return self._connection_string

    @property
    def url(self) -> Optional[str]:
        return self._url

    @property
    def dialect(self) -> Dialect:
        return self.engine.dialect

    @property
    def dialect_name(self) -> str:
        """Retrieve the string name of the engine dialect in lowercase e.g. "postgresql".

        Returns:
            String representation of the sql dialect.
        """
        return self.engine.dialect.name.lower()

    def _build_engine(self, credentials: dict, **kwargs) -> "sa.engine.Engine":
        """
        Using a set of given credentials, constructs an Execution Engine , connecting to a database using a URL or a
        private key path.
        """
        # Update credentials with anything passed during connection time
        drivername = credentials.pop("drivername")
        schema_name = credentials.pop("schema_name", None)
        if schema_name is not None:
            logger.warning(
                "schema_name specified creating a URL with schema is not supported. Set a default "
                "schema on the user connecting to your database."
            )

        create_engine_kwargs = kwargs
        connect_args = credentials.pop("connect_args", None)
        if connect_args:
            create_engine_kwargs["connect_args"] = connect_args

        if "private_key_path" in credentials:
            options, create_engine_kwargs = self._get_sqlalchemy_key_pair_auth_url(
                drivername, credentials
            )
        else:
            options = get_sqlalchemy_url(drivername, **credentials)

        self.drivername = drivername
        engine = sa.create_engine(options, **create_engine_kwargs)
        return engine

    @staticmethod
    def _get_sqlalchemy_key_pair_auth_url(
        drivername: str,
        credentials: dict,
    ) -> Tuple["sa.engine.url.URL", dict]:
        """
        Utilizing a private key path and a passphrase in a given credentials dictionary, attempts to encode the provided
        values into a private key. If passphrase is incorrect, this will fail and an exception is raised.

        Args:
            drivername(str) - The name of the driver class
            credentials(dict) - A dictionary of database credentials used to access the database

        Returns:
            a tuple consisting of a url with the serialized key-pair authentication, and a dictionary of engine kwargs.
        """
        from cryptography.hazmat.backends import default_backend
        from cryptography.hazmat.primitives import serialization

        private_key_path = credentials.pop("private_key_path")
        private_key_passphrase = credentials.pop("private_key_passphrase")

        with Path(private_key_path).expanduser().resolve().open(mode="rb") as key:
            try:
                p_key = serialization.load_pem_private_key(
                    key.read(),
                    password=private_key_passphrase.encode()
                    if private_key_passphrase
                    else None,
                    backend=default_backend(),
                )
            except ValueError as e:
                if "incorrect password" in str(e).lower():
                    raise DatasourceKeyPairAuthBadPassphraseError(
                        datasource_name="SqlAlchemyDatasource",
                        message="Decryption of key failed, was the passphrase incorrect?",
                    ) from e
                else:
                    raise e
        pkb = p_key.private_bytes(
            encoding=serialization.Encoding.DER,
            format=serialization.PrivateFormat.PKCS8,
            encryption_algorithm=serialization.NoEncryption(),
        )

        credentials_driver_name = credentials.pop("drivername", None)
        create_engine_kwargs = {"connect_args": {"private_key": pkb}}
        return (
            get_sqlalchemy_url(drivername or credentials_driver_name, **credentials),
            create_engine_kwargs,
        )

    @public_api
    def get_domain_records(  # noqa: C901 - 24
        self,
        domain_kwargs: dict,
    ) -> Selectable:
        """Uses the given Domain kwargs (which include row_condition, condition_parser, and ignore_row_if directives) to obtain and/or query a Batch of data.

        Args:
            domain_kwargs (dict) - A dictionary consisting of the Domain kwargs specifying which data to obtain

        Returns:
            An SqlAlchemy table/column(s) (the selectable object for obtaining data on which to compute returned in the format of an SqlAlchemy table/column(s) object)
        """
        data_object: SqlAlchemyBatchData

        batch_id: Optional[str] = domain_kwargs.get("batch_id")
        if batch_id is None:
            # We allow no batch id specified if there is only one batch
            if self.batch_manager.active_batch_data:
                data_object = cast(
                    SqlAlchemyBatchData, self.batch_manager.active_batch_data
                )
            else:
                raise GreatExpectationsError(
                    "No batch is specified, but could not identify a loaded batch."
                )
        else:
            if batch_id in self.batch_manager.batch_data_cache:
                data_object = cast(
                    SqlAlchemyBatchData, self.batch_manager.batch_data_cache[batch_id]
                )
            else:
                raise GreatExpectationsError(
                    f"Unable to find batch with batch_id {batch_id}"
                )

        selectable: Selectable
        if "table" in domain_kwargs and domain_kwargs["table"] is not None:
            # TODO: Add logic to handle record_set_name once implemented
            # (i.e. multiple record sets (tables) in one batch
            if domain_kwargs["table"] != data_object.selectable.name:
                # noinspection PyProtectedMember
                selectable = sa.Table(
                    domain_kwargs["table"],
                    sa.MetaData(),
                    schema=data_object._schema_name,
                )
            else:
                selectable = data_object.selectable
        elif "query" in domain_kwargs:
            raise ValueError(
                "query is not currently supported by SqlAlchemyExecutionEngine"
            )
        else:
            selectable = data_object.selectable

        """
        If a custom query is passed, selectable will be TextClause and not formatted
        as a subquery wrapped in "(subquery) alias". TextClause must first be converted
        to TextualSelect using sa.columns() before it can be converted to type Subquery
        """
        if TextClause and isinstance(selectable, TextClause):
            selectable = selectable.columns().subquery()

        # Filtering by row condition.
        if (
            "row_condition" in domain_kwargs
            and domain_kwargs["row_condition"] is not None
        ):
            condition_parser = domain_kwargs["condition_parser"]
            if condition_parser == "great_expectations__experimental__":
                parsed_condition = parse_condition_to_sqlalchemy(
                    domain_kwargs["row_condition"]
                )
                selectable = (
                    sa.select([sa.text("*")])
                    .select_from(selectable)
                    .where(parsed_condition)
                )
            else:
                raise GreatExpectationsError(
                    "SqlAlchemyExecutionEngine only supports the great_expectations condition_parser."
                )

        # Filtering by filter_conditions
        filter_conditions: List[RowCondition] = domain_kwargs.get(
            "filter_conditions", []
        )
        # For SqlAlchemyExecutionEngine only one filter condition is allowed
        if len(filter_conditions) == 1:
            filter_condition = filter_conditions[0]
            assert (
                filter_condition.condition_type == RowConditionParserType.GE
            ), "filter_condition must be of type GX for SqlAlchemyExecutionEngine"

            selectable = (
                sa.select([sa.text("*")])
                .select_from(selectable)
                .where(parse_condition_to_sqlalchemy(filter_condition.condition))
            )
        elif len(filter_conditions) > 1:
            raise GreatExpectationsError(
                "SqlAlchemyExecutionEngine currently only supports a single filter condition."
            )

        if "column" in domain_kwargs:
            return selectable

        # Filtering by ignore_row_if directive
        if (
            "column_A" in domain_kwargs
            and "column_B" in domain_kwargs
            and "ignore_row_if" in domain_kwargs
        ):
            if cast(
                SqlAlchemyBatchData, self.batch_manager.active_batch_data
            ).use_quoted_name:
                # Checking if case-sensitive and using appropriate name
                # noinspection PyPep8Naming
                column_A_name = quoted_name(domain_kwargs["column_A"], quote=True)
                # noinspection PyPep8Naming
                column_B_name = quoted_name(domain_kwargs["column_B"], quote=True)
            else:
                # noinspection PyPep8Naming
                column_A_name = domain_kwargs["column_A"]
                # noinspection PyPep8Naming
                column_B_name = domain_kwargs["column_B"]

            ignore_row_if = domain_kwargs["ignore_row_if"]
            if ignore_row_if == "both_values_are_missing":
                selectable = get_sqlalchemy_selectable(
                    sa.select([sa.text("*")])
                    .select_from(get_sqlalchemy_selectable(selectable))
                    .where(
                        sa.not_(
                            sa.and_(
                                sa.column(column_A_name) == None,  # noqa: E711
                                sa.column(column_B_name) == None,  # noqa: E711
                            )
                        )
                    )
                )
            elif ignore_row_if == "either_value_is_missing":
                selectable = get_sqlalchemy_selectable(
                    sa.select([sa.text("*")])
                    .select_from(get_sqlalchemy_selectable(selectable))
                    .where(
                        sa.not_(
                            sa.or_(
                                sa.column(column_A_name) == None,  # noqa: E711
                                sa.column(column_B_name) == None,  # noqa: E711
                            )
                        )
                    )
                )
            else:
                if ignore_row_if not in ["neither", "never"]:
                    raise ValueError(
                        f'Unrecognized value of ignore_row_if ("{ignore_row_if}").'
                    )

                if ignore_row_if == "never":
                    # deprecated-v0.13.29
                    warnings.warn(
                        f"""The correct "no-action" value of the "ignore_row_if" directive for the column pair case is \
"neither" (the use of "{ignore_row_if}" is deprecated as of v0.13.29 and will be removed in v0.16).  Please use \
"neither" moving forward.
""",
                        DeprecationWarning,
                    )

            return selectable

        if "column_list" in domain_kwargs and "ignore_row_if" in domain_kwargs:
            if cast(
                SqlAlchemyBatchData, self.batch_manager.active_batch_data
            ).use_quoted_name:
                # Checking if case-sensitive and using appropriate name
                column_list = [
                    quoted_name(domain_kwargs[column_name], quote=True)
                    for column_name in domain_kwargs["column_list"]
                ]
            else:
                column_list = domain_kwargs["column_list"]

            ignore_row_if = domain_kwargs["ignore_row_if"]
            if ignore_row_if == "all_values_are_missing":
                selectable = get_sqlalchemy_selectable(
                    sa.select([sa.text("*")])
                    .select_from(get_sqlalchemy_selectable(selectable))
                    .where(
                        sa.not_(
                            sa.and_(
                                *(
                                    sa.column(column_name) == None  # noqa: E711
                                    for column_name in column_list
                                )
                            )
                        )
                    )
                )
            elif ignore_row_if == "any_value_is_missing":
                selectable = get_sqlalchemy_selectable(
                    sa.select([sa.text("*")])
                    .select_from(get_sqlalchemy_selectable(selectable))
                    .where(
                        sa.not_(
                            sa.or_(
                                *(
                                    sa.column(column_name) == None  # noqa: E711
                                    for column_name in column_list
                                )
                            )
                        )
                    )
                )
            else:
                if ignore_row_if != "never":
                    raise ValueError(
                        f'Unrecognized value of ignore_row_if ("{ignore_row_if}").'
                    )

            return selectable

        return selectable

    @public_api
    def get_compute_domain(
        self,
        domain_kwargs: dict,
        domain_type: Union[str, MetricDomainTypes],
        accessor_keys: Optional[Iterable[str]] = None,
    ) -> Tuple[Selectable, dict, dict]:
        """Uses a given batch dictionary and Domain kwargs to obtain a SqlAlchemy column object.

        Args:
            domain_kwargs (dict): a dictionary consisting of the Domain kwargs specifying which data to obtain
            domain_type (str or MetricDomainTypes): an Enum value indicating which metric Domain the user would like \
            to be using, or a corresponding string value representing it.  String types include "identity", "column", \
            "column_pair", "table" and "other".  Enum types include capitalized versions of these from the class \
            MetricDomainTypes.
            accessor_keys (str iterable): keys that are part of the compute Domain but should be ignored when \
            describing the Domain and simply transferred with their associated values into accessor_domain_kwargs.

        Returns:
            SqlAlchemy column
        """
        split_domain_kwargs: SplitDomainKwargs = self._split_domain_kwargs(
            domain_kwargs, domain_type, accessor_keys
        )

        selectable: Selectable = self.get_domain_records(domain_kwargs=domain_kwargs)

        return selectable, split_domain_kwargs.compute, split_domain_kwargs.accessor

    def _split_column_metric_domain_kwargs(  # type: ignore[override] # ExecutionEngine method is static
        self,
        domain_kwargs: dict,
        domain_type: MetricDomainTypes,
    ) -> SplitDomainKwargs:
        """Split domain_kwargs for column Domain types into compute and accessor Domain kwargs.

        Args:
            domain_kwargs: A dictionary consisting of the Domain kwargs specifying which data to obtain
            domain_type: an Enum value indicating which metric Domain the user would
            like to be using.

        Returns:
            compute_domain_kwargs, accessor_domain_kwargs split from domain_kwargs
            The union of compute_domain_kwargs, accessor_domain_kwargs is the input domain_kwargs
        """
        assert (
            domain_type == MetricDomainTypes.COLUMN
        ), "This method only supports MetricDomainTypes.COLUMN"

        compute_domain_kwargs: dict = copy.deepcopy(domain_kwargs)
        accessor_domain_kwargs: dict = {}

        if "column" not in compute_domain_kwargs:
            raise gx_exceptions.GreatExpectationsError(
                "Column not provided in compute_domain_kwargs"
            )

        # Checking if case-sensitive and using appropriate name
        if cast(
            SqlAlchemyBatchData, self.batch_manager.active_batch_data
        ).use_quoted_name:
            accessor_domain_kwargs["column"] = quoted_name(
                compute_domain_kwargs.pop("column"), quote=True
            )
        else:
            accessor_domain_kwargs["column"] = compute_domain_kwargs.pop("column")

        return SplitDomainKwargs(compute_domain_kwargs, accessor_domain_kwargs)

    def _split_column_pair_metric_domain_kwargs(  # type: ignore[override] # ExecutionEngine method is static
        self,
        domain_kwargs: dict,
        domain_type: MetricDomainTypes,
    ) -> SplitDomainKwargs:
        """Split domain_kwargs for column pair Domain types into compute and accessor Domain kwargs.

        Args:
            domain_kwargs: A dictionary consisting of the Domain kwargs specifying which data to obtain
            domain_type: an Enum value indicating which metric Domain the user would
            like to be using.

        Returns:
            compute_domain_kwargs, accessor_domain_kwargs split from domain_kwargs
            The union of compute_domain_kwargs, accessor_domain_kwargs is the input domain_kwargs
        """
        assert (
            domain_type == MetricDomainTypes.COLUMN_PAIR
        ), "This method only supports MetricDomainTypes.COLUMN_PAIR"

        compute_domain_kwargs: dict = copy.deepcopy(domain_kwargs)
        accessor_domain_kwargs: dict = {}

        if not (
            "column_A" in compute_domain_kwargs and "column_B" in compute_domain_kwargs
        ):
            raise gx_exceptions.GreatExpectationsError(
                "column_A or column_B not found within compute_domain_kwargs"
            )

        # Checking if case-sensitive and using appropriate name
        if cast(
            SqlAlchemyBatchData, self.batch_manager.active_batch_data
        ).use_quoted_name:
            accessor_domain_kwargs["column_A"] = quoted_name(
                compute_domain_kwargs.pop("column_A"), quote=True
            )
            accessor_domain_kwargs["column_B"] = quoted_name(
                compute_domain_kwargs.pop("column_B"), quote=True
            )
        else:
            accessor_domain_kwargs["column_A"] = compute_domain_kwargs.pop("column_A")
            accessor_domain_kwargs["column_B"] = compute_domain_kwargs.pop("column_B")

        return SplitDomainKwargs(compute_domain_kwargs, accessor_domain_kwargs)

    def _split_multi_column_metric_domain_kwargs(  # type: ignore[override] # ExecutionEngine method is static
        self,
        domain_kwargs: dict,
        domain_type: MetricDomainTypes,
    ) -> SplitDomainKwargs:
        """Split domain_kwargs for multicolumn Domain types into compute and accessor Domain kwargs.

        Args:
            domain_kwargs: A dictionary consisting of the Domain kwargs specifying which data to obtain
            domain_type: an Enum value indicating which metric Domain the user would
            like to be using.

        Returns:
            compute_domain_kwargs, accessor_domain_kwargs split from domain_kwargs
            The union of compute_domain_kwargs, accessor_domain_kwargs is the input domain_kwargs
        """
        assert (
            domain_type == MetricDomainTypes.MULTICOLUMN
        ), "This method only supports MetricDomainTypes.MULTICOLUMN"

        compute_domain_kwargs: dict = copy.deepcopy(domain_kwargs)
        accessor_domain_kwargs: dict = {}

        if "column_list" not in domain_kwargs:
            raise GreatExpectationsError("column_list not found within domain_kwargs")

        column_list = compute_domain_kwargs.pop("column_list")

        if len(column_list) < 2:
            raise GreatExpectationsError("column_list must contain at least 2 columns")

        # Checking if case-sensitive and using appropriate name
        if cast(
            SqlAlchemyBatchData, self.batch_manager.active_batch_data
        ).use_quoted_name:
            accessor_domain_kwargs["column_list"] = [
                quoted_name(column_name, quote=True) for column_name in column_list
            ]
        else:
            accessor_domain_kwargs["column_list"] = column_list

        return SplitDomainKwargs(compute_domain_kwargs, accessor_domain_kwargs)

    def resolve_metric_bundle(
        self,
        metric_fn_bundle: Iterable[MetricComputationConfiguration],
    ) -> Dict[Tuple[str, str, str], MetricValue]:
        """For every metric in a set of Metrics to resolve, obtains necessary metric keyword arguments and builds
        bundles of the metrics into one large query dictionary so that they are all executed simultaneously. Will fail
        if bundling the metrics together is not possible.

            Args:
                metric_fn_bundle (Iterable[MetricComputationConfiguration]): \
                    "MetricComputationConfiguration" contains MetricProvider's MetricConfiguration (its unique identifier),
                    its metric provider function (the function that actually executes the metric), and arguments to pass
                    to metric provider function (dictionary of metrics defined in registry and corresponding arguments).

            Returns:
                A dictionary of "MetricConfiguration" IDs and their corresponding now-queried (fully resolved) values.
        """
        resolved_metrics: Dict[Tuple[str, str, str], MetricValue] = {}

        res: List[Row]

        # We need a different query for each Domain (where clause).
        queries: Dict[Tuple[str, str, str], dict] = {}

        query: dict

        domain_id: Tuple[str, str, str]

        bundled_metric_configuration: MetricComputationConfiguration
        for bundled_metric_configuration in metric_fn_bundle:
            metric_to_resolve: MetricConfiguration = (
                bundled_metric_configuration.metric_configuration
            )
            metric_fn: Any = bundled_metric_configuration.metric_fn
            compute_domain_kwargs: dict = (
                bundled_metric_configuration.compute_domain_kwargs or {}
            )
            if not isinstance(compute_domain_kwargs, IDDict):
                compute_domain_kwargs = IDDict(compute_domain_kwargs)

            domain_id = compute_domain_kwargs.to_id()
            if domain_id not in queries:
                queries[domain_id] = {
                    "select": [],
                    "metric_ids": [],
                    "domain_kwargs": compute_domain_kwargs,
                }

            if self.engine.dialect.name == "clickhouse":
                queries[domain_id]["select"].append(
                    metric_fn.label(
                        metric_to_resolve.metric_name.join(
                            random.choices(string.ascii_lowercase, k=4)
                        )
                    )
                )
            else:
                queries[domain_id]["select"].append(
                    metric_fn.label(metric_to_resolve.metric_name)
                )

            queries[domain_id]["metric_ids"].append(metric_to_resolve.id)

        for query in queries.values():
            domain_kwargs: dict = query["domain_kwargs"]
            selectable: Selectable = self.get_domain_records(
                domain_kwargs=domain_kwargs
            )

            assert len(query["select"]) == len(query["metric_ids"])

            try:
                """
                If a custom query is passed, selectable will be TextClause and not formatted
                as a subquery wrapped in "(subquery) alias". TextClause must first be converted
                to TextualSelect using sa.columns() before it can be converted to type Subquery
                """
                if TextClause and isinstance(selectable, TextClause):
                    sa_query_object = sa.select(query["select"]).select_from(
                        selectable.columns().subquery()
                    )
                elif (Select and isinstance(selectable, Select)) or (
                    TextualSelect and isinstance(selectable, TextualSelect)
                ):
                    sa_query_object = sa.select(query["select"]).select_from(
                        selectable.subquery()
                    )
                else:
                    sa_query_object = sa.select(query["select"]).select_from(selectable)

                logger.debug(f"Attempting query {str(sa_query_object)}")
                res = self.engine.execute(sa_query_object).fetchall()

                logger.debug(
                    f"""SqlAlchemyExecutionEngine computed {len(res[0])} metrics on domain_id \
{IDDict(domain_kwargs).to_id()}"""
                )
            except OperationalError as oe:
                exception_message: str = "An SQL execution Exception occurred.  "
                exception_traceback: str = traceback.format_exc()
                exception_message += f'{type(oe).__name__}: "{str(oe)}".  Traceback: "{exception_traceback}".'
                logger.error(exception_message)
                raise ExecutionEngineError(message=exception_message)

            assert (
                len(res) == 1
            ), "all bundle-computed metrics must be single-value statistics"
            assert len(query["metric_ids"]) == len(
                res[0]
            ), "unexpected number of metrics returned"

            idx: int
            metric_id: Tuple[str, str, str]
            for idx, metric_id in enumerate(query["metric_ids"]):
                # Converting SQL query execution results into JSON-serializable format produces simple data types,
                # amenable for subsequent post-processing by higher-level "Metric" and "Expectation" layers.
                resolved_metrics[metric_id] = convert_to_json_serializable(
                    data=res[0][idx]
                )

        return resolved_metrics

    def close(self) -> None:
        """
        Note: Will 20210729

        This is a helper function that will close and dispose Sqlalchemy objects that are used to connect to a database.
        Databases like Snowflake require the connection and engine to be instantiated and closed separately, and not
        doing so has caused problems with hanging connections.

        Currently the ExecutionEngine does not support handling connections and engine separately, and will actually
        override the engine with a connection in some cases, obfuscating what object is used to actually used by the
        ExecutionEngine to connect to the external database. This will be handled in an upcoming refactor, which will
        allow this function to eventually become:

        self.connection.close()
        self.engine.dispose()

        More background can be found here: https://github.com/great-expectations/great_expectations/pull/3104/
        """
        if self._engine_backup:
            self.engine.close()
            self._engine_backup.dispose()
        else:
            self.engine.dispose()

    def _get_splitter_method(self, splitter_method_name: str) -> Callable:
        """Get the appropriate splitter method from the method name.

        Args:
            splitter_method_name: name of the splitter to retrieve.

        Returns:
            splitter method.
        """
        return self._data_splitter.get_splitter_method(splitter_method_name)

    def execute_split_query(self, split_query: Selectable) -> List[Row]:
        """Use the execution engine to run the split query and fetch all of the results.

        Args:
            split_query: Query to be executed as a sqlalchemy Selectable.

        Returns:
            List of row results.
        """
        if self.dialect_name == "awsathena":
            # Note: Athena does not support casting to string, only to varchar
            # but sqlalchemy currently generates a query as `CAST(colname AS STRING)` instead
            # of `CAST(colname AS VARCHAR)` with other dialects.
            split_query = str(
                split_query.compile(self.engine, compile_kwargs={"literal_binds": True})
            )

            pattern = re.compile(r"(CAST\(EXTRACT\(.*?\))( AS STRING\))", re.IGNORECASE)
            split_query = re.sub(pattern, r"\1 AS VARCHAR)", split_query)

        return self.engine.execute(split_query).fetchall()

    def get_data_for_batch_identifiers(
        self, table_name: str, splitter_method_name: str, splitter_kwargs: dict
    ) -> List[dict]:
        """Build data used to construct batch identifiers for the input table using the provided splitter config.

        Sql splitter configurations yield the unique values that comprise a batch by introspecting your data.

        Args:
            table_name: Table to split.
            splitter_method_name: Desired splitter method to use.
            splitter_kwargs: Dict of directives used by the splitter method as keyword arguments of key=value.

        Returns:
            List of dicts of the form [{column_name: {"key": value}}]
        """
        return self._data_splitter.get_data_for_batch_identifiers(
            execution_engine=self,
            table_name=table_name,
            splitter_method_name=splitter_method_name,
            splitter_kwargs=splitter_kwargs,
        )

    def _build_selectable_from_batch_spec(
        self, batch_spec: BatchSpec
    ) -> Union[Selectable, str]:
        if "splitter_method" in batch_spec:
            splitter_fn: Callable = self._get_splitter_method(
                splitter_method_name=batch_spec["splitter_method"]
            )
            split_clause = splitter_fn(
                batch_identifiers=batch_spec["batch_identifiers"],
                **batch_spec["splitter_kwargs"],
            )

        else:
            if self.dialect_name == GXSqlDialect.SQLITE:
                split_clause = sa.text("1 = 1")
            else:
                split_clause = sa.true()

        table_name: str = batch_spec["table_name"]
        sampling_method: Optional[str] = batch_spec.get("sampling_method")
        if sampling_method is not None:
            if sampling_method in [
                "_sample_using_limit",
                "sample_using_limit",
                "_sample_using_random",
                "sample_using_random",
            ]:
                sampler_fn = self._data_sampler.get_sampler_method(sampling_method)
                return sampler_fn(
                    execution_engine=self,
                    batch_spec=batch_spec,
                    where_clause=split_clause,
                )
            else:
                sampler_fn = self._data_sampler.get_sampler_method(sampling_method)
                return (
                    sa.select("*")
                    .select_from(
                        sa.table(table_name, schema=batch_spec.get("schema_name", None))
                    )
                    .where(
                        sa.and_(
                            split_clause,
                            sampler_fn(batch_spec),
                        )
                    )
                )

        return (
            sa.select("*")
            .select_from(
                sa.table(table_name, schema=batch_spec.get("schema_name", None))
            )
            .where(split_clause)
        )

    def get_batch_data_and_markers(
        self, batch_spec: BatchSpec
    ) -> Tuple[Any, BatchMarkers]:
        if not isinstance(
            batch_spec, (SqlAlchemyDatasourceBatchSpec, RuntimeQueryBatchSpec)
        ):
            raise InvalidBatchSpecError(
                f"""SqlAlchemyExecutionEngine accepts batch_spec only of type SqlAlchemyDatasourceBatchSpec or
        RuntimeQueryBatchSpec (illegal type "{str(type(batch_spec))}" was received).
                        """
            )

        batch_data: Optional[SqlAlchemyBatchData] = None
        batch_markers = BatchMarkers(
            {
                "ge_load_time": datetime.datetime.now(datetime.timezone.utc).strftime(
                    "%Y%m%dT%H%M%S.%fZ"
                )
            }
        )

        source_schema_name: str = batch_spec.get("schema_name", None)
        source_table_name: str = batch_spec.get("table_name", None)

        temp_table_schema_name: Optional[str] = batch_spec.get("temp_table_schema_name")

        if batch_spec.get("bigquery_temp_table"):
            # deprecated-v0.15.3
            warnings.warn(
                "BigQuery tables that are created as the result of a query are no longer created as "
                "permanent tables. Thus, a named permanent table through the `bigquery_temp_table`"
                "parameter is not required. The `bigquery_temp_table` parameter is deprecated as of"
                "v0.15.3 and will be removed in v0.18.",
                DeprecationWarning,
            )

        create_temp_table: bool = batch_spec.get(
            "create_temp_table", self._create_temp_table
        )

        if isinstance(batch_spec, RuntimeQueryBatchSpec):
            # query != None is already checked when RuntimeQueryBatchSpec is instantiated
            query: str = batch_spec.query

            batch_data = SqlAlchemyBatchData(
                execution_engine=self,
                query=query,
                temp_table_schema_name=temp_table_schema_name,
                create_temp_table=create_temp_table,
                source_table_name=source_table_name,
                source_schema_name=source_schema_name,
            )
        elif isinstance(batch_spec, SqlAlchemyDatasourceBatchSpec):
            selectable: Union[Selectable, str] = self._build_selectable_from_batch_spec(
                batch_spec=batch_spec
            )
            batch_data = SqlAlchemyBatchData(
                execution_engine=self,
                selectable=selectable,
                create_temp_table=create_temp_table,
                source_table_name=source_table_name,
                source_schema_name=source_schema_name,
            )

        return batch_data, batch_markers<|MERGE_RESOLUTION|>--- conflicted
+++ resolved
@@ -296,7 +296,6 @@
         concurrency: Optional[ConcurrencyConfig] = None,
         **kwargs,  # These will be passed as optional parameters to the SQLAlchemy engine, **not** the ExecutionEngine
     ) -> None:
-<<<<<<< HEAD
         """Builds a SqlAlchemyExecutionEngine, using a provided connection string/url/engine/credentials to access the
         desired database. Also initializes the dialect to be used and configures usage statistics.
 
@@ -323,8 +322,6 @@
                     options if any are provided.
                 concurrency (ConcurrencyConfig): Concurrency config used to configure the sqlalchemy engine.
         """
-=======
->>>>>>> 1bfd4903
         super().__init__(name=name, batch_data_dict=batch_data_dict)
         self._name = name
 
