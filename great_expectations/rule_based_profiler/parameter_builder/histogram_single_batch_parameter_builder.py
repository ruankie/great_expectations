--- conflicted
+++ resolved
@@ -145,16 +145,11 @@
 """
             )
 
-<<<<<<< HEAD
         # TODO: <Alex>ALEX -- extra subscripting in compliance with multi-Batch metrics.</Alex>
         bins = bins[0]
         # TODO: <Alex>ALEX</Alex>
         if not (np.issubdtype(bins.dtype, np.number) or np.all(pd.isnull(bins))):
-            raise ge_exceptions.ProfilerExecutionError(
-=======
-        if not np.issubdtype(bins.dtype, np.number):
             raise gx_exceptions.ProfilerExecutionError(
->>>>>>> a9d6791d
                 message=f"""Partitioning values for {self.__class__.__name__} by \
 {self._column_partition_metric_single_batch_parameter_builder_config.name} did not yield bins of supported data type.
 """
