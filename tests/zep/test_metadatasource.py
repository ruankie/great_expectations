import copy
from pprint import pformat as pf
from typing import List, Optional, Type

import pytest
from typing_extensions import ClassVar

from great_expectations.execution_engine import ExecutionEngine
from great_expectations.zep.context import get_context
from great_expectations.zep.interfaces import (
    BatchRequest,
    BatchRequestOptions,
    DataAsset,
    Datasource,
)
from great_expectations.zep.metadatasource import MetaDatasource
from great_expectations.zep.sources import _SourceFactories


class DummyDataAsset(DataAsset):
    """Minimal Concrete DataAsset Implementation"""

    def get_batch_request(self, options: Optional[BatchRequestOptions]) -> BatchRequest:
        return BatchRequest("datasource_name", "data_asset_name", options or {})


@pytest.fixture(scope="function")
def context_sources_cleanup() -> _SourceFactories:
    """Return the sources object and reset types/factories on teardown"""
    try:
        # setup
        sources_copy = copy.deepcopy(
            _SourceFactories._SourceFactories__source_factories
        )
        type_lookup_copy = copy.deepcopy(_SourceFactories.type_lookup)
        sources = get_context().sources

        assert (
            "add_datasource" not in sources.factories
        ), "Datasource base class should not be registered as a source factory"

        yield sources
    finally:
        _SourceFactories._SourceFactories__source_factories = sources_copy
        _SourceFactories.type_lookup = type_lookup_copy


@pytest.fixture(scope="function")
def empty_sources(context_sources_cleanup) -> _SourceFactories:
    _SourceFactories._SourceFactories__source_factories.clear()
    _SourceFactories.type_lookup.clear()
<<<<<<< HEAD
    _SourceFactories.engine_lookup.clear()


class DummyExecutionEngine(ExecutionEngine):
    def get_batch_data_and_markers(self, batch_spec):
        raise NotImplementedError
=======
    yield context_sources_cleanup
>>>>>>> 576d01af


class TestMetaDatasource:
    def test__new__only_registers_expected_number_of_datasources_factories_and_types(
        self, empty_sources: _SourceFactories
    ):
        assert len(empty_sources.factories) == 0
        assert len(empty_sources.type_lookup) == 0

        class MyTestDatasource(Datasource):
            asset_types: ClassVar[List[Type[DataAsset]]] = []
            execution_engine = DummyExecutionEngine()

        expected_registrants = 1

        assert len(empty_sources.factories) == expected_registrants
        assert len(empty_sources.type_lookup) == 2 * expected_registrants

    def test__new__registers_sources_factory_method(
        self, context_sources_cleanup: _SourceFactories
    ):
        expected_method_name = "add_my_test"

        ds_factory_method_initial = getattr(
            context_sources_cleanup, expected_method_name, None
        )
        assert ds_factory_method_initial is None, "Check test cleanup"

        class MyTestDatasource(Datasource):
            asset_types: ClassVar[List[Type[DataAsset]]] = []
            execution_engine = DummyExecutionEngine()

        ds_factory_method_final = getattr(
            context_sources_cleanup, expected_method_name, None
        )

        assert (
            ds_factory_method_final
        ), f"{MetaDatasource.__name__}.__new__ failed to add `{expected_method_name}()` method"

    def test__new__updates_asset_type_lookup(
        self, context_sources_cleanup: _SourceFactories
    ):
        type_lookup = context_sources_cleanup.type_lookup

        class FooAsset(DummyDataAsset):
            pass

        class BarAsset(DummyDataAsset):
            pass

        class FooBarDatasource(Datasource):
            asset_types = [FooAsset, BarAsset]
            execution_engine = DummyExecutionEngine()

        print(f" type_lookup ->\n{pf(type_lookup)}\n")
        asset_types = FooBarDatasource.asset_types
        assert asset_types, "No asset types have been declared"

        registered_type_names = [type_lookup.get(t) for t in asset_types]
        for type_, name in zip(asset_types, registered_type_names):
            print(f"`{type_.__name__}` registered as '{name}'")
            assert name, f"{type.__name__} could not be retrieved"

        assert len(asset_types) == len(registered_type_names)

    def test__new__updates_engine_lookup(self, context_sources_clean: _SourceFactories):
        engine_lookup = context_sources_clean.engine_lookup
        num_engines_initial = len(engine_lookup)

        class FooAsset(DataAsset):
            pass

        class BarAsset(DataAsset):
            pass

        class FooBarDatasource(Datasource):
            asset_types = []
            execution_engine = DummyExecutionEngine()

        print(f" engine_lookup ->\n{pf(engine_lookup)}\n")

        assert DummyExecutionEngine in engine_lookup
        assert len(engine_lookup) == num_engines_initial + 2


def test_minimal_ds_to_asset_flow(context_sources_cleanup):
    # 1. Define Datasource & Assets

<<<<<<< HEAD
    class RedAsset(DataAsset):
        type = "red"

    class BlueAsset(DataAsset):
        type = "blue"
=======
    class RedAsset(DummyDataAsset):
        pass

    class BlueAsset(DummyDataAsset):
        pass
>>>>>>> 576d01af

    class PurpleDatasource(Datasource):
        asset_types = [RedAsset, BlueAsset]
        execution_engine = DummyExecutionEngine()

        def __init__(self, name: str) -> None:
            self.name = name
            self.assets = {}
            # self.execution_engine = DummyExecutionEngine()

        def add_red_asset(self, asset_name: str) -> RedAsset:
            asset = RedAsset(name=asset_name)
            self.assets[asset_name] = asset
            return asset

    # 2. Get context
    context = get_context()

    # 3. Add a datasource
    purple_ds: Datasource = context.sources.add_purple("my_ds_name")

    # 4. Add a DataAsset
    red_asset: DataAsset = purple_ds.add_red_asset("my_asset_name")
    assert isinstance(red_asset, RedAsset)

    # 5. Get an asset by name - (method defined in parent `Datasource`)
    assert red_asset is purple_ds.get_asset("my_asset_name")


if __name__ == "__main__":
    pytest.main([__file__, "-vv", "--log-level=DEBUG"])<|MERGE_RESOLUTION|>--- conflicted
+++ resolved
@@ -49,16 +49,13 @@
 def empty_sources(context_sources_cleanup) -> _SourceFactories:
     _SourceFactories._SourceFactories__source_factories.clear()
     _SourceFactories.type_lookup.clear()
-<<<<<<< HEAD
     _SourceFactories.engine_lookup.clear()
+    yield context_sources_cleanup
 
 
 class DummyExecutionEngine(ExecutionEngine):
     def get_batch_data_and_markers(self, batch_spec):
         raise NotImplementedError
-=======
-    yield context_sources_cleanup
->>>>>>> 576d01af
 
 
 class TestMetaDatasource:
@@ -145,22 +142,14 @@
         assert len(engine_lookup) == num_engines_initial + 2
 
 
-def test_minimal_ds_to_asset_flow(context_sources_cleanup):
+def test_minimal_ds_to_asset_flow(context_sources_clean):
     # 1. Define Datasource & Assets
 
-<<<<<<< HEAD
     class RedAsset(DataAsset):
         type = "red"
 
     class BlueAsset(DataAsset):
         type = "blue"
-=======
-    class RedAsset(DummyDataAsset):
-        pass
-
-    class BlueAsset(DummyDataAsset):
-        pass
->>>>>>> 576d01af
 
     class PurpleDatasource(Datasource):
         asset_types = [RedAsset, BlueAsset]
