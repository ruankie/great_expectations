import copy
import datetime
import locale
import logging
import os
import pathlib
import random
import shutil
import warnings
from dataclasses import dataclass
from typing import Dict, List, Optional
from unittest import mock

import numpy as np
import pandas as pd
import pytest
from freezegun import freeze_time
from ruamel.yaml import YAML

import great_expectations as ge
from great_expectations import DataContext
from great_expectations.core import ExpectationConfiguration
from great_expectations.core.domain import (
    INFERRED_SEMANTIC_TYPE_KEY,
    Domain,
    SemanticDomainTypes,
)
from great_expectations.core.expectation_suite import ExpectationSuite
from great_expectations.core.expectation_validation_result import (
    ExpectationValidationResult,
)
from great_expectations.core.metric_domain_types import MetricDomainTypes
from great_expectations.core.usage_statistics.usage_statistics import (
    UsageStatisticsHandler,
)
from great_expectations.core.util import get_or_create_spark_application
from great_expectations.data_context import BaseDataContext, CloudDataContext
from great_expectations.data_context.cloud_constants import GXCloudRESTResource
from great_expectations.data_context.store.gx_cloud_store_backend import (
    GXCloudStoreBackend,
)
from great_expectations.data_context.store.profiler_store import ProfilerStore
from great_expectations.data_context.types.base import (
    AnonymizedUsageStatisticsConfig,
    CheckpointConfig,
    DataContextConfig,
    DatasourceConfig,
    GXCloudConfig,
    InMemoryStoreBackendDefaults,
)
from great_expectations.data_context.types.resource_identifiers import (
    ConfigurationIdentifier,
    ExpectationSuiteIdentifier,
    GXCloudIdentifier,
)
from great_expectations.data_context.util import (
    file_relative_path,
    instantiate_class_from_config,
)
from great_expectations.dataset.pandas_dataset import PandasDataset
from great_expectations.datasource import SqlAlchemyDatasource
from great_expectations.datasource.data_connector.util import (
    get_filesystem_one_level_directory_glob_path_list,
)
from great_expectations.datasource.new_datasource import BaseDatasource, Datasource
from great_expectations.rule_based_profiler.config import RuleBasedProfilerConfig
from great_expectations.rule_based_profiler.config.base import (
    ruleBasedProfilerConfigSchema,
)
from great_expectations.rule_based_profiler.parameter_builder.numeric_metric_range_multi_batch_parameter_builder import (
    NumericMetricRangeMultiBatchParameterBuilder,
)
from great_expectations.rule_based_profiler.parameter_container import ParameterNode
from great_expectations.self_check.util import (
    build_test_backends_list as build_test_backends_list_v3,
)
from great_expectations.self_check.util import (
    expectationSuiteValidationResultSchema,
    get_dataset,
)
from great_expectations.util import is_library_loadable
from tests.rule_based_profiler.parameter_builder.conftest import (
    RANDOM_SEED,
    RANDOM_STATE,
)

yaml = YAML()
###
#
# NOTE: THESE TESTS ARE WRITTEN WITH THE en_US.UTF-8 LOCALE AS DEFAULT FOR STRING FORMATTING
#
###

locale.setlocale(locale.LC_ALL, "en_US.UTF-8")

logger = logging.getLogger(__name__)


@pytest.mark.order(index=2)
@pytest.fixture(scope="module")
def spark_warehouse_session(tmp_path_factory):
    # Note this fixture will configure spark to use in-memory metastore
    try:
        pyspark = pytest.importorskip("pyspark")
        # noinspection PyPep8Naming
        from pyspark.sql import SparkSession
    except ImportError:
        pyspark = None
        SparkSession = None

    spark_warehouse_path: str = str(tmp_path_factory.mktemp("spark-warehouse"))
    spark: SparkSession = get_or_create_spark_application(
        spark_config={
            "spark.sql.catalogImplementation": "in-memory",
            "spark.executor.memory": "450m",
            "spark.sql.warehouse.dir": spark_warehouse_path,
        }
    )
    yield spark
    spark.stop()


def pytest_configure(config):
    config.addinivalue_line(
        "markers",
        "smoketest: mark test as smoketest--it does not have useful assertions but may produce side effects "
        "that require manual inspection.",
    )
    config.addinivalue_line(
        "markers",
        "rendered_output: produces rendered output that should be manually reviewed.",
    )
    config.addinivalue_line(
        "markers",
        "aws_integration: runs aws integration test that may be very slow and requires credentials",
    )
    config.addinivalue_line(
        "markers",
        "cloud: runs GX Cloud tests that may be slow and requires credentials",
    )


def pytest_addoption(parser):
    # note: --no-spark will be deprecated in favor of --spark
    parser.addoption(
        "--no-spark",
        action="store_true",
        help="If set, suppress tests against the spark test suite",
    )
    parser.addoption(
        "--spark",
        action="store_true",
        help="If set, execute tests against the spark test suite",
    )
    parser.addoption(
        "--no-sqlalchemy",
        action="store_true",
        help="If set, suppress all tests using sqlalchemy",
    )
    parser.addoption(
        "--postgresql",
        action="store_true",
        help="If set, execute tests against postgresql",
    )
    # note: --no-postgresql will be deprecated in favor of --postgresql
    parser.addoption(
        "--no-postgresql",
        action="store_true",
        help="If set, supress tests against postgresql",
    )
    parser.addoption(
        "--mysql",
        action="store_true",
        help="If set, execute tests against mysql",
    )
    parser.addoption(
        "--mssql",
        action="store_true",
        help="If set, execute tests against mssql",
    )
    parser.addoption(
        "--bigquery",
        action="store_true",
        help="If set, execute tests against bigquery",
    )
    parser.addoption(
        "--aws",
        action="store_true",
        help="If set, execute tests against AWS resources like S3, RedShift and Athena",
    )
    parser.addoption(
        "--trino",
        action="store_true",
        help="If set, execute tests against trino",
    )
    parser.addoption(
        "--redshift",
        action="store_true",
        help="If set, execute tests against redshift",
    )
    parser.addoption(
        "--athena",
        action="store_true",
        help="If set, execute tests against athena",
    )
    parser.addoption(
        "--snowflake",
        action="store_true",
        help="If set, execute tests against snowflake",
    )
    parser.addoption(
        "--aws-integration",
        action="store_true",
        help="If set, run aws integration tests for usage_statistics",
    )
    parser.addoption(
        "--docs-tests",
        action="store_true",
        help="If set, run integration tests for docs",
    )
    parser.addoption(
        "--azure", action="store_true", help="If set, execute tests again Azure"
    )
    parser.addoption(
        "--cloud", action="store_true", help="If set, execute tests again GX Cloud"
    )
    parser.addoption(
        "--performance-tests",
        action="store_true",
        help="If set, run performance tests (which might also require additional arguments like --bigquery)",
    )


def build_test_backends_list_v2_api(metafunc):
    test_backend_names: List[str] = build_test_backends_list_v3_api(metafunc)
    backend_name_class_name_map: Dict[str, str] = {
        "pandas": "PandasDataset",
        "spark": "SparkDFDataset",
    }
    backend_name: str
    """
    In order to get the support for the "trino" SQLAlchemy dialect as well as receive the benefits of other latest
    capabilities, users are encouraged to upgrade their Great Expectations installation to the latest version.
    """
    return [
        (backend_name_class_name_map.get(backend_name) or backend_name)
        for backend_name in test_backend_names
    ]


def build_test_backends_list_v3_api(metafunc):
    # adding deprecation warnings
    if metafunc.config.getoption("--no-postgresql"):
        warnings.warn(
            "--no-sqlalchemy is deprecated as of v0.14 in favor of the --postgresql flag. It will be removed in v0.16. Please adjust your tests accordingly",
            DeprecationWarning,
        )
    if metafunc.config.getoption("--no-spark"):
        warnings.warn(
            "--no-spark is deprecated as of v0.14 in favor of the --spark flag. It will be removed in v0.16. Please adjust your tests accordingly.",
            DeprecationWarning,
        )
    include_pandas: bool = True
    include_spark: bool = metafunc.config.getoption("--spark")
    include_sqlalchemy: bool = not metafunc.config.getoption("--no-sqlalchemy")
    include_postgresql: bool = metafunc.config.getoption("--postgresql")
    include_mysql: bool = metafunc.config.getoption("--mysql")
    include_mssql: bool = metafunc.config.getoption("--mssql")
    include_bigquery: bool = metafunc.config.getoption("--bigquery")
    include_aws: bool = metafunc.config.getoption("--aws")
    include_trino: bool = metafunc.config.getoption("--trino")
    include_azure: bool = metafunc.config.getoption("--azure")
    include_redshift: bool = metafunc.config.getoption("--redshift")
    include_athena: bool = metafunc.config.getoption("--athena")
    include_snowflake: bool = metafunc.config.getoption("--snowflake")
    test_backend_names: List[str] = build_test_backends_list_v3(
        include_pandas=include_pandas,
        include_spark=include_spark,
        include_sqlalchemy=include_sqlalchemy,
        include_postgresql=include_postgresql,
        include_mysql=include_mysql,
        include_mssql=include_mssql,
        include_bigquery=include_bigquery,
        include_aws=include_aws,
        include_trino=include_trino,
        include_azure=include_azure,
        include_redshift=include_redshift,
        include_athena=include_athena,
        include_snowflake=include_snowflake,
    )
    return test_backend_names


def pytest_generate_tests(metafunc):
    test_backends = build_test_backends_list_v2_api(metafunc)
    if "test_backend" in metafunc.fixturenames:
        metafunc.parametrize("test_backend", test_backends, scope="module")
    if "test_backends" in metafunc.fixturenames:
        metafunc.parametrize("test_backends", [test_backends], scope="module")


def pytest_collection_modifyitems(config, items):
    @dataclass
    class Category:
        mark: str
        flag: str
        reason: str

    categories = (
        Category(
            mark="aws_integration",
            flag="--aws-integration",
            reason="need --aws-integration option to run",
        ),
        Category(
            mark="docs",
            flag="--docs-tests",
            reason="need --docs-tests option to run",
        ),
        Category(mark="cloud", flag="--cloud", reason="need --cloud option to run"),
    )

    for category in categories:
        # If flag is provided, exit early so we don't add `pytest.mark.skip`
        if config.getoption(category.flag):
            continue

        # For each test collected, check if they use a mark that matches our flag name.
        # If so, add a `pytest.mark.skip` dynamically.
        for item in items:
            if category.mark in item.keywords:
                marker = pytest.mark.skip(reason=category.reason)
                item.add_marker(marker)


@pytest.fixture(autouse=True)
def no_usage_stats(monkeypatch):
    # Do not generate usage stats from test runs
    monkeypatch.setenv("GE_USAGE_STATS", "False")


@pytest.fixture(scope="module")
def sa(test_backends):
    if not any(
        [
            dbms in test_backends
            for dbms in [
                "postgresql",
                "sqlite",
                "mysql",
                "mssql",
                "bigquery",
                "trino",
                "redshift",
                "athena",
                "snowflake",
            ]
        ]
    ):
        pytest.skip("No recognized sqlalchemy backend selected.")
    else:
        try:
            import sqlalchemy as sa

            return sa
        except ImportError:
            raise ValueError("SQL Database tests require sqlalchemy to be installed.")


@pytest.mark.order(index=2)
@pytest.fixture
def spark_session(test_backends):
    if "SparkDFDataset" not in test_backends:
        pytest.skip("No spark backend selected.")

    try:
        import pyspark
        from pyspark.sql import SparkSession

        return get_or_create_spark_application(
            spark_config={
                "spark.sql.catalogImplementation": "hive",
                "spark.executor.memory": "450m",
                # "spark.driver.allowMultipleContexts": "true",  # This directive does not appear to have any effect.
            }
        )
    except ImportError:
        raise ValueError("spark tests are requested, but pyspark is not installed")


@pytest.fixture
def basic_spark_df_execution_engine(spark_session):
    from great_expectations.execution_engine import SparkDFExecutionEngine

    conf: List[tuple] = spark_session.sparkContext.getConf().getAll()
    spark_config: Dict[str, str] = dict(conf)
    execution_engine = SparkDFExecutionEngine(
        spark_config=spark_config,
    )
    return execution_engine


@pytest.fixture
def spark_df_taxi_data_schema(spark_session):
    """
    Fixture used by tests for providing schema to SparkDFExecutionEngine.
    The schema returned by this fixture corresponds to taxi_tripdata
    """

    # will not import unless we have a spark_session already passed in as fixture
    from pyspark.sql.types import (
        DoubleType,
        IntegerType,
        StringType,
        StructField,
        StructType,
        TimestampType,
    )

    schema = StructType(
        [
            StructField("vendor_id", IntegerType(), True, None),
            StructField("pickup_datetime", TimestampType(), True, None),
            StructField("dropoff_datetime", TimestampType(), True, None),
            StructField("passenger_count", IntegerType(), True, None),
            StructField("trip_distance", DoubleType(), True, None),
            StructField("rate_code_id", IntegerType(), True, None),
            StructField("store_and_fwd_flag", StringType(), True, None),
            StructField("pickup_location_id", IntegerType(), True, None),
            StructField("dropoff_location_id", IntegerType(), True, None),
            StructField("payment_type", IntegerType(), True, None),
            StructField("fare_amount", DoubleType(), True, None),
            StructField("extra", DoubleType(), True, None),
            StructField("mta_tax", DoubleType(), True, None),
            StructField("tip_amount", DoubleType(), True, None),
            StructField("tolls_amount", DoubleType(), True, None),
            StructField("improvement_surcharge", DoubleType(), True, None),
            StructField("total_amount", DoubleType(), True, None),
            StructField("congestion_surcharge", DoubleType(), True, None),
        ]
    )
    return schema


@pytest.mark.order(index=3)
@pytest.fixture
def spark_session_v012(test_backends):
    if "SparkDFDataset" not in test_backends:
        pytest.skip("No spark backend selected.")

    try:
        import pyspark
        from pyspark.sql import SparkSession

        return get_or_create_spark_application(
            spark_config={
                "spark.sql.catalogImplementation": "hive",
                "spark.executor.memory": "450m",
                # "spark.driver.allowMultipleContexts": "true",  # This directive does not appear to have any effect.
            }
        )
    except ImportError:
        raise ValueError("spark tests are requested, but pyspark is not installed")


@pytest.fixture
def basic_expectation_suite(empty_data_context_stats_enabled):
    context: DataContext = empty_data_context_stats_enabled
    expectation_suite = ExpectationSuite(
        expectation_suite_name="default",
        meta={},
        expectations=[
            ExpectationConfiguration(
                expectation_type="expect_column_to_exist",
                kwargs={"column": "infinities"},
            ),
            ExpectationConfiguration(
                expectation_type="expect_column_to_exist", kwargs={"column": "nulls"}
            ),
            ExpectationConfiguration(
                expectation_type="expect_column_to_exist", kwargs={"column": "naturals"}
            ),
            ExpectationConfiguration(
                expectation_type="expect_column_values_to_be_unique",
                kwargs={"column": "naturals"},
            ),
        ],
        data_context=context,
    )
    return expectation_suite


@pytest.fixture
def numeric_high_card_dict():
    # fmt: off
    data = {
        "norm_0_1": [
            0.7225866251125405, -0.5951819764073379, -0.2679313226299394, -0.22503289285616823, 0.1432092195399402, 1.1874676802669433, 1.2766412196640815, 0.15197071140718296, -0.08787273509474242, -0.14524643717509128, -1.236408169492396, -0.1595432263317598, 1.0856768114741797, 0.5082788229519655, 0.26419244684748955, -0.2532308428977167, -0.6362679196021943, -3.134120304969242, -1.8990888524318292, 0.15701781863102648,
            -0.775788419966582, -0.7400872167978756, -0.10578357492485335, 0.30287010067847436, -1.2127058770179304, -0.6750567678010801, 0.3341434318919877, 1.8336516507046157, 1.105410842250908, -0.7711783703442725, -0.20834347267477862, -0.06315849766945486, 0.003016997583954831, -1.0500016329150343, -0.9168020284223636, 0.306128397266698, 1.0980602112281863, -0.10465519493772572, 0.4557797534454941, -0.2524452955086468,
            -1.6176089110359837, 0.46251282530754667, 0.45751208998354903, 0.4222844954971609, 0.9651098606162691, -0.1364401431697167, -0.4988616288584964, -0.29549238375582904, 0.6950204582392359, 0.2975369992016046, -1.0159498719807218, 1.3704532401348395, 1.1210419577766673, 1.2051869452003332, 0.10749349867353084, -3.1876892257116562, 1.316240976262548, -1.3777452919511493, -1.0666211985935259, 1.605446695828751,
            -0.39682821266996865, -0.2828059717857655, 1.30488698803017, -2.116606225467923, -0.2026680301462151, -0.05504008273574069, -0.028520163428411835, 0.4424105678123449, -0.3427628263418371, 0.23805293411919937, -0.7515414823259695, -0.1272505897548366, 1.803348436304099, -2.0178252709022124, 0.4860300090112474, 1.2304054166426217, 0.7228668982068365, 1.7400607500575112, 0.3480274098246697, -0.3887978895385282,
            -1.6511926233909175, 0.14517929503564567, -1.1599010576123796, -0.016133552438119002, 0.47157644883706273, 0.27657785075518254, 1.4464286976282463, -1.2605489185634533, -1.2548765025615338, 0.0755319579826929, 1.0476733637516833, -0.7038690219524807, -0.9580696842862921, -0.18135657098008018, -0.18163993379314564, 0.4092798531146971, -2.049808182546896, -1.2447062617916826, -1.6681140306283337, 1.0709944517933483,
            -0.7059385234342846, -0.8033587669003331, -1.8152275905903312, 0.11729996097670137, 2.2994900038012376, -0.1291192451734159, -0.6731565869164164, -0.06690994571366346, -0.40330072968473235, -0.23927186025094221, 2.7756216937096676, 0.06441299443146056, -0.5095247173507204, -0.5228853558871007, 0.806629654091097, -2.110096084114651, -0.1233374136509439, -1.021178519845751, 0.058906278340351045, -0.26316852406211017,
            -1.2990807244026237, -0.1937986598084067, 0.3909222793445317, 0.578027315076297, -0.11837271520846208, -1.134297652720464, 0.496915417153268, -0.5315184110418045, 0.5284176849952198, -1.6810338988102331, 0.41220454054009154, 1.0554031136792, -1.4222775023918832, -1.1664353586956209, 0.018952180522661358, -0.04620616876577671, -0.8446292647938418, -0.6889432180332509, -0.16012081070647954, 0.5680940644754282,
            -1.9792941921407943, 0.35441842206114726, 0.12433268557499534, 0.25366905921805377, 0.6262297786892028, 1.327981424671081, 1.774834324890265, -0.9725604763128438, 0.42824027889428, 0.19725541390327114, 1.4640606982992412, 1.6484993842838995, 0.009848260786412894, -2.318740403198263, -0.4125245127403577, -0.15500831770388285, 1.010740123094443, 0.7509498708766653, -0.021415407776108144, 0.6466776546788641,
            -1.421096837521404, 0.5632248951325018, -1.230539161899903, -0.26766333435961503, -1.7208241092827994, -1.068122926814994, -1.6339248620455546, 0.07225436117508208, -1.2018233250224348, -0.07213000691963527, -1.0080992229563746, -1.151378048476321, -0.2660104149809121, 1.6307779136408695, 0.8394822016824073, -0.23362802143120032, -0.36799502320054384, 0.35359852278856263, 0.5830948999779656, -0.730683771776052,
            1.4715728371820667, -1.0668090648998136, -1.025762014881618, 0.21056106958224155, -0.5141254207774576, -0.1592942838690149, 0.7688711617969363, -2.464535892598544, -0.33306989349452987, 0.9457207224940593, 0.36108072442574435, -0.6490066877470516, -0.8714147266896871, 0.6567118414749348, -0.18543305444915045, 0.11156511615955596, 0.7299392157186994, -0.9902398239693843, -1.3231344439063761, -1.1402773433114928,
            0.3696183719476138, -1.0512718152423168, -0.6093518314203102, 0.0010622538704462257, -0.17676306948277776, -0.6291120128576891, 1.6390197341434742, -0.8105788162716191, -2.0105672384392204, -0.7909143328024505, -0.10510684692203587, -0.013384480496840259, 0.37683659744804815, -0.15123337965442354, 1.8427651248902048, 1.0371006855495906, 0.29198928612503655, -1.7455852392709181, 1.0854545339796853, 1.8156620972829793,
            1.2399563224061596, 1.1196530775769857, 0.4349954478175989, 0.11093680938321168, 0.9945934589378227, -0.5779739742428905, 1.0398502505219054, -0.09401160691650227, 0.22793239636661505, -1.8664992140331715, -0.16104499274010126, -0.8497511318264537, -0.005035074822415585, -1.7956896952184151, 1.8304783101189757, 0.19094408763231646, 1.3353023874309002, 0.5889134606052353, -0.48487660139277866, 0.4817014755127622,
            1.5981632863770983, 2.1416849775567943, -0.5524061711669017, 0.3364804821524787, -0.8609687548167294, 0.24548635047971906, -0.1281468603588133, -0.03871410517044196, -0.2678174852638268, 0.41800607312114096, -0.2503930647517959, 0.8432391494945226, -0.5684563173706987, -0.6737077809046504, 2.0559579098493606, -0.29098826888414253, -0.08572747304559661, -0.301857666880195, -0.3446199959065524, 0.7391340848217359,
            -0.3087136212446006, 0.5245553707204758, -3.063281336805349, 0.47471623010413705, 0.3733427291759615, -0.26216851429591426, -0.5433523111756248, 0.3305385199964823, -1.4866150542941634, -0.4699911958560942, 0.7312367186673805, -0.22346998944216903, -0.4102860865811592, -0.3003478250288424, -0.3436168605845268, 0.9456524589400904, -0.03710285453384255, 0.10330609878001526, 0.6919858329179392, 0.8673477607085118,
            0.380742577915601, 0.5785785515837437, -0.011421905830097267, 0.587187810965595, -1.172536467775141, -0.532086162097372, -0.34440413367820183, -1.404900386188497, -0.1916375229779241, 1.6910999461291834, -0.6070351182769795, -0.8371447893868493, 0.8853944070432224, 1.4062946075925473, -0.4575973141608374, 1.1458755768004445, 0.2619874618238163, 1.7105876844856704, -1.3938976454537522, -0.11403217166441704,
            -1.0354305240085717, -0.4285770475062154, 0.10326635421187867, 0.6911853442971228, 0.6293835213179542, -0.819693698713199, -0.7378190403744175, -1.495947672573938, -1.2406693914431872, -1.0486341638186725, -1.3715759883075953, 3.585407817418151, -0.8007079372574223, -1.527336776754733, -0.4716571043072485, -0.6967311271405545, 1.0003347462169225, -0.30569565002022697, 0.3646134876772732, 0.49083033603832493,
            0.07754580794955847, -0.13467337850920083, 0.02134473458605164, 0.5025183900540823, -0.940929087894874, 1.441600637127558, -0.0857298131221344, -0.575175243519591, 0.42622029657630595, -0.3239674701415489, 0.22648849821602596, -0.6636465305318631, 0.30415000329164754, -0.6170241274574016, 0.07578674772163065, 0.2952841441615124, 0.8120317689468056, -0.46861353019671337, 0.04718559572470416, -0.3105660017232523,
            -0.28898463203535724, 0.9575298065734561, -0.1977556031830993, 0.009658232624257272, 1.1432743259603295, -1.8989396918936858, 0.20787070770386357, 1.4256750543782999, -0.03838329973778874, -0.9051229357470373, -1.2002277085489457, 2.405569956130733, 1.895817948326675, -0.8260858325924574, 0.5759061866255807, 2.7022875569683342, 1.0591327405967745, 0.21449833798124354, 0.19970388388081273, 0.018242139911433558,
            -0.630960146999549, -2.389646042147776, 0.5424304992480339, -1.2159551561948718, -1.6851632640204128, -0.4812221268109694, 0.6217652794219579, -0.380139431677482, -0.2643524783321051, 0.5106648694993016, -0.895602157034141, -0.20559568725141816, 1.5449271875734911, 1.544075783565114, 0.17877619857826843, 1.9729717339967108, 0.8302033109816261, -0.39118561199170965, -0.4428357598297098, -0.02550407946753186,
            -1.0202977138210447, 2.6604654314300835, 1.9163029269361842, 0.34697436596877657, -0.8078124769022497, -1.3876596649099957, 0.44707250163663864, -0.6752837232272447, -0.851291770954755, 0.7599767868730256, 0.8134109401706875, -1.6766750539980289, -0.06051832829232975, -0.4652931327216134, -0.9249124398287735, 1.9022739762222731, 1.7632300613807597, 1.675335012283785, 0.47529854476887495, -0.7892463423254658,
            0.3910120652706098, 0.5812432547936405, 0.2693084649672777, -0.08138564925779349, 0.9150619269526952, -0.8637356349272142, -0.14137853834901817, -0.20192754829896423, 0.04718228147088756, -0.9743600144318, -0.9936290943927825, 0.3544612180477054, 0.6839546770735121, 1.5089070357620178, 1.301167565172228, -1.5396145667672985, 0.42854366341485456, -1.5876582617301032, -0.0316985879141714, 0.3144220016570915,
            -0.05054766725644431, 0.2934139006870167, 0.11396170275994542, -0.6472140129693643, 1.6556030742445431, 1.0319410208453506, 0.3292217603989991, -0.058758121958605435, -0.19917171648476298, -0.5192866115874029, 0.1997510689920335, -1.3675686656161756, -1.7761517497832053, -0.11260276070167097, 0.9717892642758689, 0.0840815981843948, -0.40211265381258554, 0.27384496844034517, -1.0403875081272367, 1.2884781173493884,
            -1.8066239592554476, 1.1136979156298865, -0.06223155785690416, 1.3930381289015936, 0.4586305673655182, 1.3159249757827194, -0.5369892835955705, 0.17827408233621184, 0.22693934439969682, 0.8216240002114816, -1.0422409752281838, 0.3329686606709231, -1.5128804353968217, 1.0323052869815534, 1.1640486934424354, 1.6450118078345612, -0.6717687395070293, -0.08135119186406627, 1.2746921873544188, -0.8255794145095643,
            0.7123504776564864, 0.6953336934741682, 2.191382322698439, 1.4155790749261592, 2.4681081786912866, -2.2904357033803815, -0.8375155191566624, 1.1040106662196736, 0.7084133268872015, -3.401968681942055, 0.23237090512844757, 1.1199436238058174, 0.6333916486592628, -0.6012340913121055, -0.3693951838866523, -1.7742670566875682, -0.36431378282545124, -0.4042586409194551, -0.04648644034604476, 1.5138191613743486,
            -0.2053670782251071, 1.8679122383251414, 0.8355881018692999, -0.5369705129279005, -0.7909355080370954, 2.1080036780007987, 0.019537331188020687, -1.4672982688640615, -1.486842866467901, -1.1036839537574874, 1.0800858540685894, -0.2313974176207594, 0.47763272078271807, -1.9196070490691473, -0.8193535127855751, -0.6853651905832031, -0.18272370464882973, -0.33413577684633056, 2.2261342671906106, 1.6853726343573683,
            0.8563421109235769, 1.0468799885096596, 0.12189082561416206, -1.3596466927672854, -0.7607432068282968, 0.7061728288620306, -0.4384478018639071, 0.8620104661898899, 1.04258758121448, -1.1464159128515612, 0.9617945424413628, 0.04987102831355013, -0.8472878887606543, 0.32986774370339184, 1.278319839581162, -0.4040926804592034, -0.6691567800662129, 0.9415431940597389, 0.3974846022291844, -0.8425204662387112,
            -1.506166868030291, -0.04248497940038203, 0.26434168799067986, -1.5698380163561454, -0.6651727917714935, 1.2400220571204048, -0.1251830593977037, 0.6156254221302833, 0.43585628657139575, -1.6014619037611209, 1.9152323656075512, -0.8847911114213622, 1.359854519784993, -0.5554989575409871, 0.25064804193232354, 0.7976616257678464, 0.37834567410982123, -0.6300374359617635, -1.0613465068052854, -0.866474302027355,
            1.2458556977164312, 0.577814049080149, 2.069400463823993, 0.9068690176961165, -0.5031387968484738, -0.3640749863516844, -1.041502465417534, 0.6732994659644133, -0.006355018868252906, -0.3650517541386253, 1.0975063446734974, -2.203726812834859, 1.060685913143899, -0.4618706570892267, 0.06475263817517128, -0.19326357638969882, -0.01812119454736379, 0.1337618009668529, 1.1838276997792907, 0.4273677345455913,
            -0.4912341608307858, 0.2349993979417651, 0.9566260826411601, -0.7948243131958422, -0.6168334352331588, 0.3369425926447926, 0.8547756445246633, 0.2666330662219728, 2.431868771129661, 1.0089732701876513, -0.1162341515974066, -1.1746306816795218, -0.08227639025627424, 0.794676385688044, 0.15005011094018297, -0.8763821573601055, -1.0811684990769739, 0.6311588092267179, 0.026124278982220386, 0.8306502001533514,
            1.0856487813261877, -0.018702855899823106, -0.07338137135247896, -0.8435746484744243, -0.18091216366556986, 0.2295807891528797, -1.0689295774443397, -1.5621175533013612, 1.3314045672598216, 0.6211561903553582, 1.0479302317100871, -1.1509436982013124, 0.447985084931758, 0.19917261474342404, 0.3582887259341301, 0.9953552868908098, 0.8948165434511316, 0.4949033431999123, -0.23004847985703908, 0.6411581535557106,
            -1.1589671573242186, -0.13691519182560624, -0.8849560872785238, 0.6629182075027006, 2.2608150731789696, 2.2823614453180294, -1.2291376923498247, -0.9267975556981378, 0.2597417839242135, -0.7667310491821938, 0.10503294084132372, 2.960320355577672, -1.0645098483081497, -1.2888339889815872, -0.6564570556444346, 0.4742489396354781, 0.8879606773334898, -0.6477585196839569, -0.7309497810668936, 1.7025953934976548,
            0.1789174966941155, -0.4839093362740933, -0.8917713440107442, 1.4521776747175792, -0.1676974219641624, -0.500672037099228, -0.2947747621553442, 0.929636971325952, -0.7614935150071248, 1.6886298813725842, -0.8136217834373227, 1.2030997228178093, 1.382267485738376, 2.594387458306705, -0.7703668776292266, -0.7642584795112598, 1.3356598324609947, -0.5745269784148925, -2.212092904499444, -1.727975556661197,
            -0.18543087256023608, -0.10167435635752538, 1.3480966068787303, 0.0142803272337873, -0.480077631815393, -0.32270216749876185, -1.7884435311074431, -0.5695640948971382, -0.22859087912027687, -0.08783386938029487, -0.18151955278624396, 0.2031493507095467, 0.06444304447669409, -0.4339138073294572, 0.236563959074551, -0.2937958719187449, 0.1611232843821199, -0.6574871644742827, 1.3141902865107886, 0.6093649138398077,
            0.056674985715912514, -1.828714441504608, -0.46768482587669535, 0.6489735384886999, 0.5035677725398181, -0.887590772676158, -0.3222316759913631, -0.35172770495027483, -0.4329205472963193, -0.8449916868048998, 0.38282765028957993, 1.3171924061732359, 0.2956667124648384, 0.5390909497681301, -0.7591989862253667, -1.1520792974885883, -0.39344757869384944, 0.6192677330177175, -0.05578834574542242, 0.593015990282657,
            0.9374465229256678, 0.647772562443425, 1.1071167572595217, -1.3015016617832518, 1.267300472456379, -0.5807673178649629, 0.9343468385348384, -0.28554893036513673, 0.4487573993840033, 0.6749018890520516, -1.20482985206765, 0.17291806504654686, -0.4124576407610529, -0.9203236505429044, -0.7461342369802754, -0.19694162321688435, 0.46556512963300906, 0.5198366004764268, -1.7222561645076129, -0.7078891617994071,
            -1.1653209054214695, 1.5560964971092122, 0.3335520152642012, 0.008390825910327906, 0.11336719644324977, 0.3158913817073965, 0.4704483453862008, -0.5700583482495889, -1.276634964816531, -1.7880560933777756, -0.26514994709973827, 0.6194447367446946, -0.654762456435761, 1.0621929196158544, 0.4454719444987052, -0.9323145612076791, 1.3197357985874438, -0.8792938558447049, -0.2470423905508279, 0.5128954444799875,
            -0.09202044992462606, -1.3082892596744382, -0.34428948138804927, 0.012422196356164879, 1.4626152292162142, 0.34678216997159833, 0.409462409138861, 0.32838364873801185, 1.8776849459782967, 1.6816627852133539, -0.24894138693568296, 0.7150105850753732, 0.22929306929129853, -0.21434910504054566, 1.3339497173912471, -1.2497042452057836, -0.04487255356399775, -0.6486304639082145, -0.8048044333264733, -1.8090170501469942,
            1.481689285694336, -1.4772553200884717, -0.36792462539303805, -1.103508260812736, -0.2135236993720317, 0.40889179796540165, 1.993585196733386, 0.43879096427562897, -0.44512875171982147, -1.1780830020629518, -1.666001035275436, -0.2977294957665528, 1.7299614542270356, 0.9882265798853356, 2.2412430815464597, 0.5801434875813244, -0.739190619909163, -1.2663490594895201, 0.5735521649879137, 1.2105709455012765,
            1.9112159951415644, -2.259218931706201, -0.563310876529377, -2.4119185903750493, 0.9662624485722368, -0.22788851242764951, 0.9198283887420099, 0.7855927065251492, -0.7459868094792474, 0.10543289218409971, 0.6401750224618271, -0.0077375118689326705, -0.11647036625911977, -0.4722391874001602, -0.2718425102733572, -0.8796746964457087, 0.6112903638894259, 0.5347851929096421, -0.4749419210717794, 1.0633720764557604,
            -0.2590556665572949, 2.590182301241823, 1.4524061372706638, -0.8503733047335056, 0.5609357391481067, -1.5661825434426477, 0.8019667474525984, 1.2716795425969496, 0.20011166646917924, -0.7105405282282679, -0.5593129072748189, -1.2401371010520867, -0.7002520937780202, -2.236596391787529, -1.8130090502823886, -0.23990633860801777, 1.7428780878151378, 1.4661206538178901, -0.8678567353744017, 0.2957423562639015,
            0.13935419069962593, 1.399598845123674, 0.059729544605779575, -0.9607778026198247, 0.18474907798482051, 1.0117193651915666, -0.9173540069396245, 0.8934765521365161, -0.665655291396948, -0.32955768273493324, 0.3062873812209283, 0.177342106982554, 0.3595522704599547, -1.5964209653110262, 0.6705899137346863, -1.1034642863469553, -1.0029562484065524, 0.10622956543479244, 0.4261871936541378, 0.7777501694354336,
            -0.806235923997437, -0.8272801398172428, -1.2783440745845536, 0.5982979227669168, -0.28214494859284556, 1.101560367699546, -0.14008021262664466, -0.38717961692054237, 0.9962925044431369, -0.7391490127960976, -0.06294945881724459, 0.7283671247384875, -0.8458895297768138, 0.22808829204347086, 0.43685668023014523, 0.9204095286935638, -0.028241645704951284, 0.15951784765135396, 0.8068984900818966, -0.34387965576978663,
            0.573828962760762, -0.13374515460012618, -0.5552788325377814, 0.5644705833909952, -0.7500532220469983, 0.33436674493862256, -0.8595435026628129, -0.38943898244735853, 0.6401502590131951, -1.2968645995363652, 0.5861622311675501, 0.2311759458689689, 0.10962292708600496, -0.26025023584932205, -0.5398478003611565, -1.0514168636922954, 1.2689172189127857, 1.7029909647408918, -0.02325431623491577, -0.3064675950620902,
            -1.5816446841009473, 0.6874254059433739, 0.7755967316475798, 1.4119333324396597, 0.14198739135512406, 0.2927714469848192, -0.7239793888399496, 0.3506448783535265, -0.7568480706640158, -1.2158508387501554, 0.22197589131086445, -0.5621415304506887, -1.2381112050191665, -1.917208333033256, -0.3321665793941188, -0.5916951886991071, -1.244826507645294, -0.29767661008214463, 0.8590635852032509, -1.8579290298421591,
            -1.0470546224962876, -2.540080936704841, 0.5458326769958273, 0.042222128206941614, 0.6080450228346708, 0.6542717901662132, -1.7292955132690793, -0.4793123354077725, 0.7341767020417185, -1.3322222208234826, -0.5076389542432337, 0.684399163420284, 0.3948487980667425, -1.7919279627150193, 1.582925890933478, 0.8341846456063038, 0.11776890377042544, 1.7471239793853526, 1.2269451783893597, 0.4235463733287474,
            1.5908284320029056, -1.635191535538596, 0.04419903330064594, -1.264385360373252, 0.5370192519783876, 1.2368603501240771, -0.9241079150337286, -0.3428051342915208, 0.0882286441353256, -2.210824604513402, -1.9000343283757128, 0.4633735273417207, -0.32534396967175094, 0.026187836765356437, 0.18253601230609245, 0.8519745761039671, -0.028225375482784816, -0.5114197447067229, -1.2428743809444227, 0.2879711400745508,
            1.2857130031108321, 0.5296743558975853, -0.8440551904275335, -1.3776032491368861, 1.8164028526343798, -1.1422045767986222, -1.8675179752970443, 0.6969635320800454, 0.9444010906414336, -1.28197913481747, -0.06259132322304235, -0.4518754825442558, 0.9183188639099813, -0.2916931407869574, -1.1464007469977915, -0.4475136941593681, 0.44385573868752803, 2.1606711638680762, -1.4813603018181851, -0.5647618024870872,
            -1.474746204557383, -2.9067748098220485, 0.06132111635940877, -0.09663310829361334, -1.087053744976143, -1.774855117659402, 0.8130120568830074, -0.5179279676199186, -0.32549430825787784, -1.1995838271705979, 0.8587480835176114, -0.02095126282663596, 0.6677898019388228, -1.1891003375304232, -2.1125937754631305, -0.047765192715672734, 0.09812525010300294, -1.034992359189106, 1.0213451864081846, 1.0788796513160641,
            -1.444469239557739, 0.28341828947950637, -2.4556013891966737, 1.7126080715698266, -0.5943068899412715, 1.0897594994215383, -0.16345461884651272, 0.7027032523865234, 2.2851158088542562, 0.5038100496225458, -0.16724173993999966, -0.6747457076421414, 0.42254684460738184, 1.277203836895222, -0.34438446183574595, 0.38956738377878264, -0.26884968654334923, -0.02148772950361766, 0.02044885235644607, -1.3873669828232345,
            0.19995968746809226, -1.5826859815811556, -0.20385119370067947, 0.5724329589281247, -1.330307658319185, 0.7756101314358208, -0.4989071461473931, 0.5388161769427321, -0.9811085284266614, 2.335331094403556, -0.5588657325211347, -1.2850853695283377, 0.40092993245913744, -1.9675685522110529, 0.9378938542456674, -0.18645815013912917, -0.6828273180353106, -1.840122530632185, -1.2581798109361761, 0.2867275394896832,
        ],
    }
    # fmt: on
    return data


@pytest.fixture
def numeric_high_card_dataset(test_backend, numeric_high_card_dict):
    schemas = {
        "pandas": {
            "norm_0_1": "float64",
        },
        "postgresql": {
            # "norm_0_1": "DOUBLE_PRECISION",
            "norm_0_1": "NUMERIC",
        },
        "sqlite": {
            "norm_0_1": "FLOAT",
        },
        "mysql": {
            "norm_0_1": "DOUBLE",
        },
        "mssql": {
            "norm_0_1": "FLOAT",
        },
        "spark": {
            "norm_0_1": "FloatType",
        },
    }
    return get_dataset(test_backend, numeric_high_card_dict, schemas=schemas)


@pytest.fixture
def non_numeric_high_card_dataset(test_backend):
    """Provide dataset fixtures that have special values and/or are otherwise useful outside
    the standard json testing framework"""

    # fmt: off
    data = {
        "highcardnonnum": [
            "CZVYSnQhHhoti8mQ66XbDuIjE5FMeIHb", "cPWAg2MJjh8fkRRU1B9aD8vWq3P8KTxJ", "4tehKwWiCDpuOmTPRYYqTqM7TvEa8Zi7", "ZvlAnCGiGfkKgQoNrhnnyrjmU7sLsUZz", "AaqMhdYukVdexTk6LlWvzXYXTp5upPuf", "ZSKmXUB35K14khHGyjYtuCHuI8yeM7yR", "F1cwKp4HsCN2s2kXQGR5RUa3WAcibCq2", "coaX8bSHoVZ8FP8SuQ57SFbrvpRHcibq", "3IzmbSJF525qtn7O4AvfKONnz7eFgnyU", "gLCtw7435gaR532PNFVCtvk14lNJpZXv",
            "hNyjMYZkVlOKRjhg8cKymU5Bvnh0MK5R", "IqKC2auGTNehP8y24HzDQOdt9oysgFyx", "TePy034aBKlNeAmcJmKJ4p1yF7EUYEOg", "cIfDv6ieTAobe84P84InzDKrJrccmqbq", "m1979gfI6lVF9ijJA245bchYFd1EaMap", "T7EUE54HUhyJ9Hnxv1pKY0Bmg42qiggP", "7wcR161jyKYhFLEZkhFqSXLwXW46I5x8", "IpmNsUFgbbVnL0ljJZOBHnTV0FKARwSn", "hsA4btHJg6Gq1jwOuOc3pl2UPB5QUwZg", "vwZyG0jGUys3HQdUiOocIbzhUdUugwKX",
            "rTc9h94WjOXN5Wg40DyatFEFfp9mgWj6", "p1f20s14ZJGUTIBUNeBmJEkWKlwoyqjA", "VzgAIYNKHA0APN0oZtzMAfmbCzJenswy", "IO7BqR3iS136YMlLCEo6W3jKNOVJIlLG", "eTEyhiRuyEcTnHThi1W6yi1mxUjq8TEp", "4OHPKQgk3sPPYpKWcEWUtNZ0jv00UuPU", "ZJCstyyUvTR2gwSM6FLgkXYDwG54qo8u", "nGQsvDAzuL5Yc2XpqoG5P7RhpiTpJp8H", "NfX4KfEompMbbKloFq8NQpdXtk5PjaPe", "CP22IFHDX1maoSjTEdtBfrMHWQKACGDB",
            "2K8njWnvuq1u6tkzreNhxTEyO8PTeWer", "hGwZQW7ao9HqNV2xAovuMBdyafNDE8q6", "OJmDHbqP1wzarsaSwCphsqvdy5SnTQMT", "JQbXIcgwUhttfPIGB7VGGfL2KiElabrO", "eTTNDggfPpRC22SEVNo9W0BPEWO4Cr57", "GW2JuUJmuCebia7RUiCNl2BTjukIzZWj", "oVFAvQEKmRTLBqdCuPoJNvzPvQ7UArWC", "zeMHFFKLr5j4DIFxRQ7jHWCMClrP3LmJ", "eECcArV5TZRftL6ZWaUDO6D2l3HiZj1Y", "xLNJXaCkOLrD6E0kgGaFOFwctNXjrd77",
            "1f8KOCkOvehXYvN8PKv1Ch6dzOjRAr01", "uVF6HJgjVmoipK1sEpVOFJYuv2TXXsOG", "agIk8H2nFa0K27IFr0VM2RNp6saihYI3", "cAUnysbb8SBLSTr0H7cA1fmnpaL80e0N", "fM1IzD5USx4lMYi6bqPCEZjd2aP7G9vv", "k8B9KCXhaQb6Q82zFbAzOESAtDxK174J", "i65d8jqET5FsVw9t5BwAvBjkEJI6eUMj", "HbT1b7DQL7n7ZEt2FsKHIggycT1XIYd8", "938eC0iGMSqZNlqgDNG9YVE7t4izO2Ev", "PyZetp4izgE4ymPcUXyImF5mm7I6zbta",
            "FaXA6YSUrvSnW7quAimLqQMNrU1Dxyjs", "PisVMvI9RsqQw21B7qYcKkRo5c8C2AKd", "eSQIxFqyYVf55UMzMEZrotPO74i3Sh03", "2b74DhJ6YFHrAkrjK4tvvKkYUKll44bR", "3svDRnrELyAsC69Phpnl2Os89856tFBJ", "ZcSGN9YYNHnHjUp0SktWoZI7JDmvRTTN", "m9eDkZ5oZEOFP3HUfaZEirecv2UhQ1B1", "wZTwJmMX5Q58DhDdmScdigTSyUUC04sO", "oRnY5jDWFw2KZRYLh6ihFd021ggy4UxJ", "KAuFgcmRKQPIIqGMAQQPfjyC1VXt40vs",
            "0S4iueoqKNjvS55O57BdY3DbfwhIDwKc", "ywbQfOLkvXEUzZISZp1cpwCenrrNPjfF", "Mayxk8JkV3Z6aROtnsKyqwVK5exiJa8i", "pXqIRP5fQzbDtj1xFqgJey6dyFOJ1YiU", "6Ba6RSM56x4MIaJ2wChQ3trBVOw1SWGM", "puqzOpRJyNVAwH2vLjVCL3uuggxO5aoB", "jOI4E43wA3lYBWbV0nMxqix885Tye1Pf", "YgTTYpRDrxU1dMKZeVHYzYNovH2mWGB7", "24yYfUg1ATvfI1PW79ytsEqHWJHI69wQ", "mS2AVcLFp6i36sX7yAUrdfM0g0RB2X4D",
            "hW0kFZ6ijfciJWN4vvgcFa6MWv8cTeVk", "ItvI4l02oAIZEd5cPtDf4OnyBazji0PL", "DW4oLNP49MNNENFoFf7jDTI04xdvCiWg", "vrOZrkAS9MCGOqzhCv4cmr5AGddVBShU", "NhTsracusfp5V6zVeWqLZnychDl7jjO4", "R74JT4EEhh3Xeu5tbx8bZFkXZRhx6HUn", "bd9yxS6b1QrKXuT4irY4kpjSyLmKZmx6", "UMdFQNSiJZtLK3jxBETZrINDKcRqRd0c", "He7xIY2BMNZ7vSO47KfKoYskVJeeedI7", "G8PqO0ADoKfDPsMT1K0uOrYf1AtwlTSR",
            "hqfmEBNCA7qgntcQVqB7beBt0hB7eaxF", "mlYdlfei13P6JrT7ZbSZdsudhE24aPYr", "gUTUoH9LycaItbwLZkK9qf0xbRDgOMN4", "xw3AuIPyHYq59Qbo5QkQnECSqd2UCvLo", "kbfzRyRqGZ9WvmTdYKDjyds6EK4fYCyx", "7AOZ3o2egl6aU1zOrS8CVwXYZMI8NTPg", "Wkh43H7t95kRb9oOMjTSqC7163SrI4rU", "x586wCHsLsOaXl3F9cYeaROwdFc2pbU1", "oOd7GdoPn4qqfAeFj2Z3ddyFdmkuPznh", "suns0vGgaMzasYpwDEEof2Ktovy0o4os",
            "of6W1csCTCBMBXli4a6cEmGZ9EFIOFRC", "mmTiWVje9SotwPgmRxrGrNeI9DssAaCj", "pIX0vhOzql5c6Z6NpLbzc8MvYiONyT54", "nvyCo3MkIK4tS6rkuL4Yw1RgGKwhm4c2", "prQGAOvQbB8fQIrp8xaLXmGwcxDcCnqt", "ajcLVizD2vwZlmmGKyXYki03SWn7fnt3", "mty9rQJBeTsBQ7ra8vWRbBaWulzhWRSG", "JL38Vw7yERPC4gBplBaixlbpDg8V7gC6", "MylTvGl5L1tzosEcgGCQPjIRN6bCUwtI", "hmr0LNyYObqe5sURs408IhRb50Lnek5K",
            "CZVYSnQhHhoti8mQ66XbDuIjE5FMeIHb", "cPWAg2MJjh8fkRRU1B9aD8vWq3P8KTxJ", "4tehKwWiCDpuOmTPRYYqTqM7TvEa8Zi7", "ZvlAnCGiGfkKgQoNrhnnyrjmU7sLsUZz", "AaqMhdYukVdexTk6LlWvzXYXTp5upPuf", "ZSKmXUB35K14khHGyjYtuCHuI8yeM7yR", "F1cwKp4HsCN2s2kXQGR5RUa3WAcibCq2", "coaX8bSHoVZ8FP8SuQ57SFbrvpRHcibq", "3IzmbSJF525qtn7O4AvfKONnz7eFgnyU", "gLCtw7435gaR532PNFVCtvk14lNJpZXv",
            "hNyjMYZkVlOKRjhg8cKymU5Bvnh0MK5R", "IqKC2auGTNehP8y24HzDQOdt9oysgFyx", "TePy034aBKlNeAmcJmKJ4p1yF7EUYEOg", "cIfDv6ieTAobe84P84InzDKrJrccmqbq", "m1979gfI6lVF9ijJA245bchYFd1EaMap", "T7EUE54HUhyJ9Hnxv1pKY0Bmg42qiggP", "7wcR161jyKYhFLEZkhFqSXLwXW46I5x8", "IpmNsUFgbbVnL0ljJZOBHnTV0FKARwSn", "hsA4btHJg6Gq1jwOuOc3pl2UPB5QUwZg", "vwZyG0jGUys3HQdUiOocIbzhUdUugwKX",
            "rTc9h94WjOXN5Wg40DyatFEFfp9mgWj6", "p1f20s14ZJGUTIBUNeBmJEkWKlwoyqjA", "VzgAIYNKHA0APN0oZtzMAfmbCzJenswy", "IO7BqR3iS136YMlLCEo6W3jKNOVJIlLG", "eTEyhiRuyEcTnHThi1W6yi1mxUjq8TEp", "4OHPKQgk3sPPYpKWcEWUtNZ0jv00UuPU", "ZJCstyyUvTR2gwSM6FLgkXYDwG54qo8u", "nGQsvDAzuL5Yc2XpqoG5P7RhpiTpJp8H", "NfX4KfEompMbbKloFq8NQpdXtk5PjaPe", "CP22IFHDX1maoSjTEdtBfrMHWQKACGDB",
            "2K8njWnvuq1u6tkzreNhxTEyO8PTeWer", "hGwZQW7ao9HqNV2xAovuMBdyafNDE8q6", "OJmDHbqP1wzarsaSwCphsqvdy5SnTQMT", "JQbXIcgwUhttfPIGB7VGGfL2KiElabrO", "eTTNDggfPpRC22SEVNo9W0BPEWO4Cr57", "GW2JuUJmuCebia7RUiCNl2BTjukIzZWj", "oVFAvQEKmRTLBqdCuPoJNvzPvQ7UArWC", "zeMHFFKLr5j4DIFxRQ7jHWCMClrP3LmJ", "eECcArV5TZRftL6ZWaUDO6D2l3HiZj1Y", "xLNJXaCkOLrD6E0kgGaFOFwctNXjrd77",
            "1f8KOCkOvehXYvN8PKv1Ch6dzOjRAr01", "uVF6HJgjVmoipK1sEpVOFJYuv2TXXsOG", "agIk8H2nFa0K27IFr0VM2RNp6saihYI3", "cAUnysbb8SBLSTr0H7cA1fmnpaL80e0N", "fM1IzD5USx4lMYi6bqPCEZjd2aP7G9vv", "k8B9KCXhaQb6Q82zFbAzOESAtDxK174J", "i65d8jqET5FsVw9t5BwAvBjkEJI6eUMj", "HbT1b7DQL7n7ZEt2FsKHIggycT1XIYd8", "938eC0iGMSqZNlqgDNG9YVE7t4izO2Ev", "PyZetp4izgE4ymPcUXyImF5mm7I6zbta",
            "FaXA6YSUrvSnW7quAimLqQMNrU1Dxyjs", "PisVMvI9RsqQw21B7qYcKkRo5c8C2AKd", "eSQIxFqyYVf55UMzMEZrotPO74i3Sh03", "2b74DhJ6YFHrAkrjK4tvvKkYUKll44bR", "3svDRnrELyAsC69Phpnl2Os89856tFBJ", "ZcSGN9YYNHnHjUp0SktWoZI7JDmvRTTN", "m9eDkZ5oZEOFP3HUfaZEirecv2UhQ1B1", "wZTwJmMX5Q58DhDdmScdigTSyUUC04sO", "oRnY5jDWFw2KZRYLh6ihFd021ggy4UxJ", "KAuFgcmRKQPIIqGMAQQPfjyC1VXt40vs",
            "0S4iueoqKNjvS55O57BdY3DbfwhIDwKc", "ywbQfOLkvXEUzZISZp1cpwCenrrNPjfF", "Mayxk8JkV3Z6aROtnsKyqwVK5exiJa8i", "pXqIRP5fQzbDtj1xFqgJey6dyFOJ1YiU", "6Ba6RSM56x4MIaJ2wChQ3trBVOw1SWGM", "puqzOpRJyNVAwH2vLjVCL3uuggxO5aoB", "jOI4E43wA3lYBWbV0nMxqix885Tye1Pf", "YgTTYpRDrxU1dMKZeVHYzYNovH2mWGB7", "24yYfUg1ATvfI1PW79ytsEqHWJHI69wQ", "mS2AVcLFp6i36sX7yAUrdfM0g0RB2X4D",
            "hW0kFZ6ijfciJWN4vvgcFa6MWv8cTeVk", "ItvI4l02oAIZEd5cPtDf4OnyBazji0PL", "DW4oLNP49MNNENFoFf7jDTI04xdvCiWg", "vrOZrkAS9MCGOqzhCv4cmr5AGddVBShU", "NhTsracusfp5V6zVeWqLZnychDl7jjO4", "R74JT4EEhh3Xeu5tbx8bZFkXZRhx6HUn", "bd9yxS6b1QrKXuT4irY4kpjSyLmKZmx6", "UMdFQNSiJZtLK3jxBETZrINDKcRqRd0c", "He7xIY2BMNZ7vSO47KfKoYskVJeeedI7", "G8PqO0ADoKfDPsMT1K0uOrYf1AtwlTSR",
            "hqfmEBNCA7qgntcQVqB7beBt0hB7eaxF", "mlYdlfei13P6JrT7ZbSZdsudhE24aPYr", "gUTUoH9LycaItbwLZkK9qf0xbRDgOMN4", "xw3AuIPyHYq59Qbo5QkQnECSqd2UCvLo", "kbfzRyRqGZ9WvmTdYKDjyds6EK4fYCyx", "7AOZ3o2egl6aU1zOrS8CVwXYZMI8NTPg", "Wkh43H7t95kRb9oOMjTSqC7163SrI4rU", "x586wCHsLsOaXl3F9cYeaROwdFc2pbU1", "oOd7GdoPn4qqfAeFj2Z3ddyFdmkuPznh", "suns0vGgaMzasYpwDEEof2Ktovy0o4os",
            "of6W1csCTCBMBXli4a6cEmGZ9EFIOFRC", "mmTiWVje9SotwPgmRxrGrNeI9DssAaCj", "pIX0vhOzql5c6Z6NpLbzc8MvYiONyT54", "nvyCo3MkIK4tS6rkuL4Yw1RgGKwhm4c2", "prQGAOvQbB8fQIrp8xaLXmGwcxDcCnqt", "ajcLVizD2vwZlmmGKyXYki03SWn7fnt3", "mty9rQJBeTsBQ7ra8vWRbBaWulzhWRSG", "JL38Vw7yERPC4gBplBaixlbpDg8V7gC6", "MylTvGl5L1tzosEcgGCQPjIRN6bCUwtI", "hmr0LNyYObqe5sURs408IhRb50Lnek5K",
        ],
        # Built from highcardnonnum using the following:
        # vals = pd.Series(data["highcardnonnum"])
        # sample_vals = vals.sample(n=10, random_state=42)
        # weights = np.random.RandomState(42).rand(10)
        # weights = weights / np.sum(weights)
        # new_vals = sample_vals.sample(n=200, weights=weights, replace=True, random_state=11)
        "medcardnonnum": [
            "T7EUE54HUhyJ9Hnxv1pKY0Bmg42qiggP", "ajcLVizD2vwZlmmGKyXYki03SWn7fnt3", "oRnY5jDWFw2KZRYLh6ihFd021ggy4UxJ", "hW0kFZ6ijfciJWN4vvgcFa6MWv8cTeVk", "oRnY5jDWFw2KZRYLh6ihFd021ggy4UxJ", "oRnY5jDWFw2KZRYLh6ihFd021ggy4UxJ", "ajcLVizD2vwZlmmGKyXYki03SWn7fnt3", "oRnY5jDWFw2KZRYLh6ihFd021ggy4UxJ", "k8B9KCXhaQb6Q82zFbAzOESAtDxK174J", "NhTsracusfp5V6zVeWqLZnychDl7jjO4",
            "hW0kFZ6ijfciJWN4vvgcFa6MWv8cTeVk", "T7EUE54HUhyJ9Hnxv1pKY0Bmg42qiggP", "k8B9KCXhaQb6Q82zFbAzOESAtDxK174J", "NhTsracusfp5V6zVeWqLZnychDl7jjO4", "T7EUE54HUhyJ9Hnxv1pKY0Bmg42qiggP", "hW0kFZ6ijfciJWN4vvgcFa6MWv8cTeVk", "ajcLVizD2vwZlmmGKyXYki03SWn7fnt3", "T7EUE54HUhyJ9Hnxv1pKY0Bmg42qiggP", "2K8njWnvuq1u6tkzreNhxTEyO8PTeWer", "T7EUE54HUhyJ9Hnxv1pKY0Bmg42qiggP",
            "NhTsracusfp5V6zVeWqLZnychDl7jjO4", "NhTsracusfp5V6zVeWqLZnychDl7jjO4", "2K8njWnvuq1u6tkzreNhxTEyO8PTeWer", "2K8njWnvuq1u6tkzreNhxTEyO8PTeWer", "T7EUE54HUhyJ9Hnxv1pKY0Bmg42qiggP", "T7EUE54HUhyJ9Hnxv1pKY0Bmg42qiggP", "hW0kFZ6ijfciJWN4vvgcFa6MWv8cTeVk", "hW0kFZ6ijfciJWN4vvgcFa6MWv8cTeVk", "ajcLVizD2vwZlmmGKyXYki03SWn7fnt3", "oRnY5jDWFw2KZRYLh6ihFd021ggy4UxJ",
            "oRnY5jDWFw2KZRYLh6ihFd021ggy4UxJ", "NhTsracusfp5V6zVeWqLZnychDl7jjO4", "hW0kFZ6ijfciJWN4vvgcFa6MWv8cTeVk", "hW0kFZ6ijfciJWN4vvgcFa6MWv8cTeVk", "T7EUE54HUhyJ9Hnxv1pKY0Bmg42qiggP", "k8B9KCXhaQb6Q82zFbAzOESAtDxK174J", "k8B9KCXhaQb6Q82zFbAzOESAtDxK174J", "2K8njWnvuq1u6tkzreNhxTEyO8PTeWer", "T7EUE54HUhyJ9Hnxv1pKY0Bmg42qiggP", "NhTsracusfp5V6zVeWqLZnychDl7jjO4",
            "ajcLVizD2vwZlmmGKyXYki03SWn7fnt3", "2K8njWnvuq1u6tkzreNhxTEyO8PTeWer", "ajcLVizD2vwZlmmGKyXYki03SWn7fnt3", "2K8njWnvuq1u6tkzreNhxTEyO8PTeWer", "ajcLVizD2vwZlmmGKyXYki03SWn7fnt3", "2K8njWnvuq1u6tkzreNhxTEyO8PTeWer", "NhTsracusfp5V6zVeWqLZnychDl7jjO4", "k8B9KCXhaQb6Q82zFbAzOESAtDxK174J", "NhTsracusfp5V6zVeWqLZnychDl7jjO4", "T7EUE54HUhyJ9Hnxv1pKY0Bmg42qiggP",
            "hW0kFZ6ijfciJWN4vvgcFa6MWv8cTeVk", "2K8njWnvuq1u6tkzreNhxTEyO8PTeWer", "T7EUE54HUhyJ9Hnxv1pKY0Bmg42qiggP", "oRnY5jDWFw2KZRYLh6ihFd021ggy4UxJ", "hW0kFZ6ijfciJWN4vvgcFa6MWv8cTeVk", "ajcLVizD2vwZlmmGKyXYki03SWn7fnt3", "ajcLVizD2vwZlmmGKyXYki03SWn7fnt3", "NhTsracusfp5V6zVeWqLZnychDl7jjO4", "2K8njWnvuq1u6tkzreNhxTEyO8PTeWer", "hW0kFZ6ijfciJWN4vvgcFa6MWv8cTeVk",
            "hW0kFZ6ijfciJWN4vvgcFa6MWv8cTeVk", "k8B9KCXhaQb6Q82zFbAzOESAtDxK174J", "oRnY5jDWFw2KZRYLh6ihFd021ggy4UxJ", "2K8njWnvuq1u6tkzreNhxTEyO8PTeWer", "NhTsracusfp5V6zVeWqLZnychDl7jjO4", "NhTsracusfp5V6zVeWqLZnychDl7jjO4", "hW0kFZ6ijfciJWN4vvgcFa6MWv8cTeVk", "NhTsracusfp5V6zVeWqLZnychDl7jjO4", "hW0kFZ6ijfciJWN4vvgcFa6MWv8cTeVk", "k8B9KCXhaQb6Q82zFbAzOESAtDxK174J",
            "2K8njWnvuq1u6tkzreNhxTEyO8PTeWer", "hW0kFZ6ijfciJWN4vvgcFa6MWv8cTeVk", "k8B9KCXhaQb6Q82zFbAzOESAtDxK174J", "2K8njWnvuq1u6tkzreNhxTEyO8PTeWer", "hW0kFZ6ijfciJWN4vvgcFa6MWv8cTeVk", "2K8njWnvuq1u6tkzreNhxTEyO8PTeWer", "oRnY5jDWFw2KZRYLh6ihFd021ggy4UxJ", "T7EUE54HUhyJ9Hnxv1pKY0Bmg42qiggP", "ajcLVizD2vwZlmmGKyXYki03SWn7fnt3", "NhTsracusfp5V6zVeWqLZnychDl7jjO4",
            "oRnY5jDWFw2KZRYLh6ihFd021ggy4UxJ", "hW0kFZ6ijfciJWN4vvgcFa6MWv8cTeVk", "hW0kFZ6ijfciJWN4vvgcFa6MWv8cTeVk", "oRnY5jDWFw2KZRYLh6ihFd021ggy4UxJ", "2K8njWnvuq1u6tkzreNhxTEyO8PTeWer", "T7EUE54HUhyJ9Hnxv1pKY0Bmg42qiggP", "NhTsracusfp5V6zVeWqLZnychDl7jjO4", "NhTsracusfp5V6zVeWqLZnychDl7jjO4", "hW0kFZ6ijfciJWN4vvgcFa6MWv8cTeVk", "k8B9KCXhaQb6Q82zFbAzOESAtDxK174J",
            "hW0kFZ6ijfciJWN4vvgcFa6MWv8cTeVk", "hW0kFZ6ijfciJWN4vvgcFa6MWv8cTeVk", "T7EUE54HUhyJ9Hnxv1pKY0Bmg42qiggP", "NhTsracusfp5V6zVeWqLZnychDl7jjO4", "2K8njWnvuq1u6tkzreNhxTEyO8PTeWer", "oRnY5jDWFw2KZRYLh6ihFd021ggy4UxJ", "2K8njWnvuq1u6tkzreNhxTEyO8PTeWer", "T7EUE54HUhyJ9Hnxv1pKY0Bmg42qiggP", "hW0kFZ6ijfciJWN4vvgcFa6MWv8cTeVk", "mS2AVcLFp6i36sX7yAUrdfM0g0RB2X4D",
            "2K8njWnvuq1u6tkzreNhxTEyO8PTeWer", "T7EUE54HUhyJ9Hnxv1pKY0Bmg42qiggP", "NhTsracusfp5V6zVeWqLZnychDl7jjO4", "2K8njWnvuq1u6tkzreNhxTEyO8PTeWer", "oRnY5jDWFw2KZRYLh6ihFd021ggy4UxJ", "T7EUE54HUhyJ9Hnxv1pKY0Bmg42qiggP", "2K8njWnvuq1u6tkzreNhxTEyO8PTeWer", "T7EUE54HUhyJ9Hnxv1pKY0Bmg42qiggP", "2K8njWnvuq1u6tkzreNhxTEyO8PTeWer", "hW0kFZ6ijfciJWN4vvgcFa6MWv8cTeVk",
            "k8B9KCXhaQb6Q82zFbAzOESAtDxK174J", "hW0kFZ6ijfciJWN4vvgcFa6MWv8cTeVk", "2K8njWnvuq1u6tkzreNhxTEyO8PTeWer", "hW0kFZ6ijfciJWN4vvgcFa6MWv8cTeVk", "hW0kFZ6ijfciJWN4vvgcFa6MWv8cTeVk", "NhTsracusfp5V6zVeWqLZnychDl7jjO4", "NfX4KfEompMbbKloFq8NQpdXtk5PjaPe", "k8B9KCXhaQb6Q82zFbAzOESAtDxK174J", "oRnY5jDWFw2KZRYLh6ihFd021ggy4UxJ", "2K8njWnvuq1u6tkzreNhxTEyO8PTeWer",
            "NfX4KfEompMbbKloFq8NQpdXtk5PjaPe", "k8B9KCXhaQb6Q82zFbAzOESAtDxK174J", "hW0kFZ6ijfciJWN4vvgcFa6MWv8cTeVk", "oRnY5jDWFw2KZRYLh6ihFd021ggy4UxJ", "oRnY5jDWFw2KZRYLh6ihFd021ggy4UxJ", "hW0kFZ6ijfciJWN4vvgcFa6MWv8cTeVk", "oRnY5jDWFw2KZRYLh6ihFd021ggy4UxJ", "T7EUE54HUhyJ9Hnxv1pKY0Bmg42qiggP", "k8B9KCXhaQb6Q82zFbAzOESAtDxK174J", "k8B9KCXhaQb6Q82zFbAzOESAtDxK174J",
            "NhTsracusfp5V6zVeWqLZnychDl7jjO4", "T7EUE54HUhyJ9Hnxv1pKY0Bmg42qiggP", "T7EUE54HUhyJ9Hnxv1pKY0Bmg42qiggP", "2K8njWnvuq1u6tkzreNhxTEyO8PTeWer", "k8B9KCXhaQb6Q82zFbAzOESAtDxK174J", "2K8njWnvuq1u6tkzreNhxTEyO8PTeWer", "k8B9KCXhaQb6Q82zFbAzOESAtDxK174J", "T7EUE54HUhyJ9Hnxv1pKY0Bmg42qiggP", "oRnY5jDWFw2KZRYLh6ihFd021ggy4UxJ", "k8B9KCXhaQb6Q82zFbAzOESAtDxK174J",
            "hW0kFZ6ijfciJWN4vvgcFa6MWv8cTeVk", "k8B9KCXhaQb6Q82zFbAzOESAtDxK174J", "NfX4KfEompMbbKloFq8NQpdXtk5PjaPe", "T7EUE54HUhyJ9Hnxv1pKY0Bmg42qiggP", "hW0kFZ6ijfciJWN4vvgcFa6MWv8cTeVk", "NfX4KfEompMbbKloFq8NQpdXtk5PjaPe", "oRnY5jDWFw2KZRYLh6ihFd021ggy4UxJ", "T7EUE54HUhyJ9Hnxv1pKY0Bmg42qiggP", "T7EUE54HUhyJ9Hnxv1pKY0Bmg42qiggP", "k8B9KCXhaQb6Q82zFbAzOESAtDxK174J",
            "k8B9KCXhaQb6Q82zFbAzOESAtDxK174J", "k8B9KCXhaQb6Q82zFbAzOESAtDxK174J", "2K8njWnvuq1u6tkzreNhxTEyO8PTeWer", "ajcLVizD2vwZlmmGKyXYki03SWn7fnt3", "T7EUE54HUhyJ9Hnxv1pKY0Bmg42qiggP", "hW0kFZ6ijfciJWN4vvgcFa6MWv8cTeVk", "hW0kFZ6ijfciJWN4vvgcFa6MWv8cTeVk", "ajcLVizD2vwZlmmGKyXYki03SWn7fnt3", "T7EUE54HUhyJ9Hnxv1pKY0Bmg42qiggP", "hW0kFZ6ijfciJWN4vvgcFa6MWv8cTeVk",
            "ajcLVizD2vwZlmmGKyXYki03SWn7fnt3", "NhTsracusfp5V6zVeWqLZnychDl7jjO4", "k8B9KCXhaQb6Q82zFbAzOESAtDxK174J", "T7EUE54HUhyJ9Hnxv1pKY0Bmg42qiggP", "ajcLVizD2vwZlmmGKyXYki03SWn7fnt3", "k8B9KCXhaQb6Q82zFbAzOESAtDxK174J", "NhTsracusfp5V6zVeWqLZnychDl7jjO4", "oRnY5jDWFw2KZRYLh6ihFd021ggy4UxJ", "oRnY5jDWFw2KZRYLh6ihFd021ggy4UxJ", "k8B9KCXhaQb6Q82zFbAzOESAtDxK174J",
            "2K8njWnvuq1u6tkzreNhxTEyO8PTeWer", "ajcLVizD2vwZlmmGKyXYki03SWn7fnt3", "hW0kFZ6ijfciJWN4vvgcFa6MWv8cTeVk", "2K8njWnvuq1u6tkzreNhxTEyO8PTeWer", "hW0kFZ6ijfciJWN4vvgcFa6MWv8cTeVk", "k8B9KCXhaQb6Q82zFbAzOESAtDxK174J", "2K8njWnvuq1u6tkzreNhxTEyO8PTeWer", "T7EUE54HUhyJ9Hnxv1pKY0Bmg42qiggP", "ajcLVizD2vwZlmmGKyXYki03SWn7fnt3", "NhTsracusfp5V6zVeWqLZnychDl7jjO4",
            "T7EUE54HUhyJ9Hnxv1pKY0Bmg42qiggP", "k8B9KCXhaQb6Q82zFbAzOESAtDxK174J", "hW0kFZ6ijfciJWN4vvgcFa6MWv8cTeVk", "k8B9KCXhaQb6Q82zFbAzOESAtDxK174J", "NhTsracusfp5V6zVeWqLZnychDl7jjO4", "T7EUE54HUhyJ9Hnxv1pKY0Bmg42qiggP", "T7EUE54HUhyJ9Hnxv1pKY0Bmg42qiggP", "k8B9KCXhaQb6Q82zFbAzOESAtDxK174J", "2K8njWnvuq1u6tkzreNhxTEyO8PTeWer", "NhTsracusfp5V6zVeWqLZnychDl7jjO4",
            "T7EUE54HUhyJ9Hnxv1pKY0Bmg42qiggP", "2K8njWnvuq1u6tkzreNhxTEyO8PTeWer", "hW0kFZ6ijfciJWN4vvgcFa6MWv8cTeVk", "T7EUE54HUhyJ9Hnxv1pKY0Bmg42qiggP", "NhTsracusfp5V6zVeWqLZnychDl7jjO4", "k8B9KCXhaQb6Q82zFbAzOESAtDxK174J", "2K8njWnvuq1u6tkzreNhxTEyO8PTeWer", "2K8njWnvuq1u6tkzreNhxTEyO8PTeWer", "ajcLVizD2vwZlmmGKyXYki03SWn7fnt3", "oRnY5jDWFw2KZRYLh6ihFd021ggy4UxJ",
        ],
    }
    # fmt: on
    schemas = {
        "pandas": {
            "highcardnonnum": "str",
            "medcardnonnum": "str",
        },
        "postgresql": {
            "highcardnonnum": "TEXT",
            "medcardnonnum": "TEXT",
        },
        "sqlite": {
            "highcardnonnum": "VARCHAR",
            "medcardnonnum": "VARCHAR",
        },
        "mysql": {
            "highcardnonnum": "TEXT",
            "medcardnonnum": "TEXT",
        },
        "mssql": {
            "highcardnonnum": "VARCHAR",
            "medcardnonnum": "VARCHAR",
        },
        "spark": {
            "highcardnonnum": "StringType",
            "medcardnonnum": "StringType",
        },
    }
    return get_dataset(test_backend, data, schemas=schemas)


def dataset_sample_data(test_backend):
    # No infinities for mysql
    if test_backend == "mysql":
        data = {
            # "infinities": [-np.inf, -10, -np.pi, 0, np.pi, 10/2.2, np.inf],
            "nulls": [np.nan, None, 0, 1.1, 2.2, 3.3, None],
            "naturals": [1, 2, 3, 4, 5, 6, 7],
        }
    else:
        data = {
            "infinities": [-np.inf, -10, -np.pi, 0, np.pi, 10 / 2.2, np.inf],
            "nulls": [np.nan, None, 0, 1.1, 2.2, 3.3, None],
            "naturals": [1, 2, 3, 4, 5, 6, 7],
        }
    schemas = {
        "pandas": {"infinities": "float64", "nulls": "float64", "naturals": "float64"},
        "postgresql": {
            "infinities": "DOUBLE_PRECISION",
            "nulls": "DOUBLE_PRECISION",
            "naturals": "NUMERIC",
        },
        "sqlite": {"infinities": "FLOAT", "nulls": "FLOAT", "naturals": "FLOAT"},
        "mysql": {"nulls": "DOUBLE", "naturals": "DOUBLE"},
        "mssql": {"infinities": "FLOAT", "nulls": "FLOAT", "naturals": "FLOAT"},
        "spark": {
            "infinities": "FloatType",
            "nulls": "FloatType",
            "naturals": "FloatType",
        },
    }
    return data, schemas


@pytest.fixture
def dataset(test_backend):
    """Provide dataset fixtures that have special values and/or are otherwise useful outside
    the standard json testing framework"""
    data, schemas = dataset_sample_data(test_backend)
    return get_dataset(test_backend, data, schemas=schemas)


@pytest.fixture
def pandas_dataset():
    test_backend = "PandasDataset"
    data, schemas = dataset_sample_data(test_backend)
    return get_dataset(test_backend, data, schemas=schemas)


@pytest.fixture
def sqlitedb_engine(test_backend):
    if test_backend == "sqlite":
        try:
            import sqlalchemy as sa

            return sa.create_engine("sqlite://")
        except ImportError:
            raise ValueError("sqlite tests require sqlalchemy to be installed")
    else:
        pytest.skip("Skipping test designed for sqlite on non-sqlite backend.")


@pytest.fixture
def postgresql_engine(test_backend):
    if test_backend == "postgresql":
        try:
            import sqlalchemy as sa

            db_hostname = os.getenv("GE_TEST_LOCAL_DB_HOSTNAME", "localhost")
            engine = sa.create_engine(
                f"postgresql://postgres@{db_hostname}/test_ci"
            ).connect()
            yield engine
            engine.close()
        except ImportError:
            raise ValueError("SQL Database tests require sqlalchemy to be installed.")
    else:
        pytest.skip("Skipping test designed for postgresql on non-postgresql backend.")


@pytest.fixture
def mysql_engine(test_backend):
    if test_backend == "mysql":
        try:
            import sqlalchemy as sa

            db_hostname = os.getenv("GE_TEST_LOCAL_DB_HOSTNAME", "localhost")
            engine = sa.create_engine(
                f"mysql+pymysql://root@{db_hostname}/test_ci"
            ).connect()
            yield engine
            engine.close()
        except ImportError:
            raise ValueError("SQL Database tests require sqlalchemy to be installed.")
    else:
        pytest.skip("Skipping test designed for mysql on non-mysql backend.")


@pytest.fixture(scope="function")
def empty_data_context(
    tmp_path,
) -> DataContext:
    project_path = tmp_path / "empty_data_context"
    project_path.mkdir()
    project_path = str(project_path)
    context = ge.data_context.DataContext.create(project_path)
    context_path = os.path.join(project_path, "great_expectations")
    asset_config_path = os.path.join(context_path, "expectations")
    os.makedirs(asset_config_path, exist_ok=True)
    assert context.list_datasources() == []
    return context


@pytest.fixture
def titanic_pandas_data_context_with_v013_datasource_with_checkpoints_v1_with_empty_store_stats_enabled(
    tmp_path_factory,
    monkeypatch,
):
    # Re-enable GE_USAGE_STATS
    monkeypatch.delenv("GE_USAGE_STATS")

    project_path: str = str(tmp_path_factory.mktemp("titanic_data_context"))
    context_path: str = os.path.join(project_path, "great_expectations")
    os.makedirs(os.path.join(context_path, "expectations"), exist_ok=True)
    data_path: str = os.path.join(context_path, "..", "data", "titanic")
    os.makedirs(os.path.join(data_path), exist_ok=True)
    shutil.copy(
        file_relative_path(
            __file__,
            os.path.join(
                "test_fixtures",
                "great_expectations_v013_no_datasource_stats_enabled.yml",
            ),
        ),
        str(os.path.join(context_path, "great_expectations.yml")),
    )
    shutil.copy(
        file_relative_path(__file__, os.path.join("test_sets", "Titanic.csv")),
        str(
            os.path.join(
                context_path, "..", "data", "titanic", "Titanic_19120414_1313.csv"
            )
        ),
    )
    shutil.copy(
        file_relative_path(__file__, os.path.join("test_sets", "Titanic.csv")),
        str(
            os.path.join(context_path, "..", "data", "titanic", "Titanic_19120414_1313")
        ),
    )
    shutil.copy(
        file_relative_path(__file__, os.path.join("test_sets", "Titanic.csv")),
        str(os.path.join(context_path, "..", "data", "titanic", "Titanic_1911.csv")),
    )
    shutil.copy(
        file_relative_path(__file__, os.path.join("test_sets", "Titanic.csv")),
        str(os.path.join(context_path, "..", "data", "titanic", "Titanic_1912.csv")),
    )

    context = DataContext(context_root_dir=context_path)
    assert context.root_directory == context_path

    datasource_config: str = f"""
        class_name: Datasource

        execution_engine:
            class_name: PandasExecutionEngine

        data_connectors:
            my_basic_data_connector:
                class_name: InferredAssetFilesystemDataConnector
                base_directory: {data_path}
                default_regex:
                    pattern: (.*)\\.csv
                    group_names:
                        - data_asset_name

            my_special_data_connector:
                class_name: ConfiguredAssetFilesystemDataConnector
                base_directory: {data_path}
                glob_directive: "*.csv"

                default_regex:
                    pattern: (.+)\\.csv
                    group_names:
                        - name
                assets:
                    users:
                        base_directory: {data_path}
                        pattern: (.+)_(\\d+)_(\\d+)\\.csv
                        group_names:
                            - name
                            - timestamp
                            - size

            my_other_data_connector:
                class_name: ConfiguredAssetFilesystemDataConnector
                base_directory: {data_path}
                glob_directive: "*.csv"

                default_regex:
                    pattern: (.+)\\.csv
                    group_names:
                        - name
                assets:
                    users: {{}}

            my_runtime_data_connector:
                module_name: great_expectations.datasource.data_connector
                class_name: RuntimeDataConnector
                batch_identifiers:
                    - pipeline_stage_name
                    - airflow_run_id
    """

    # noinspection PyUnusedLocal
    datasource: Datasource = context.test_yaml_config(
        name="my_datasource", yaml_config=datasource_config, pretty_print=False
    )
    # noinspection PyProtectedMember
    context._save_project_config()

    return context


@pytest.fixture
def titanic_v013_multi_datasource_pandas_data_context_with_checkpoints_v1_with_empty_store_stats_enabled(
    titanic_pandas_data_context_with_v013_datasource_with_checkpoints_v1_with_empty_store_stats_enabled,
    tmp_path_factory,
    monkeypatch,
):
    context: DataContext = titanic_pandas_data_context_with_v013_datasource_with_checkpoints_v1_with_empty_store_stats_enabled

    project_dir: str = context.root_directory
    data_path: str = os.path.join(project_dir, "..", "data", "titanic")

    datasource_config: str = f"""
        class_name: Datasource

        execution_engine:
            class_name: PandasExecutionEngine

        data_connectors:
            my_additional_data_connector:
                class_name: InferredAssetFilesystemDataConnector
                base_directory: {data_path}
                default_regex:
                    pattern: (.*)\\.csv
                    group_names:
                        - data_asset_name
    """

    # noinspection PyUnusedLocal
    datasource: BaseDatasource = context.add_datasource(
        "my_additional_datasource", **yaml.load(datasource_config)
    )

    return context


@pytest.fixture
def titanic_v013_multi_datasource_pandas_and_sqlalchemy_execution_engine_data_context_with_checkpoints_v1_with_empty_store_stats_enabled(
    sa,
    titanic_v013_multi_datasource_pandas_data_context_with_checkpoints_v1_with_empty_store_stats_enabled,
    tmp_path_factory,
    test_backends,
    monkeypatch,
):
    context: DataContext = titanic_v013_multi_datasource_pandas_data_context_with_checkpoints_v1_with_empty_store_stats_enabled

    project_dir: str = context.root_directory
    data_path: str = os.path.join(project_dir, "..", "data", "titanic")

    if (
        any(
            [
                dbms in test_backends
                for dbms in ["postgresql", "sqlite", "mysql", "mssql"]
            ]
        )
        and (sa is not None)
        and is_library_loadable(library_name="sqlalchemy")
    ):
        db_fixture_file_path: str = file_relative_path(
            __file__,
            os.path.join("test_sets", "titanic_sql_test_cases.db"),
        )
        db_file_path: str = os.path.join(
            data_path,
            "titanic_sql_test_cases.db",
        )
        shutil.copy(
            db_fixture_file_path,
            db_file_path,
        )

        datasource_config: str = f"""
        class_name: Datasource
        execution_engine:
          class_name: SqlAlchemyExecutionEngine
          connection_string: sqlite:///{db_file_path}
        data_connectors:
          default_runtime_data_connector_name:
            class_name: RuntimeDataConnector
            batch_identifiers:
              - default_identifier_name
          default_inferred_data_connector_name:
            class_name: InferredAssetSqlDataConnector
            name: whole_table
        """

        # noinspection PyUnusedLocal
        datasource: BaseDatasource = context.add_datasource(
            "my_sqlite_db_datasource", **yaml.load(datasource_config)
        )

    return context


@pytest.fixture
def titanic_v013_multi_datasource_multi_execution_engine_data_context_with_checkpoints_v1_with_empty_store_stats_enabled(
    sa,
    spark_session,
    titanic_v013_multi_datasource_pandas_and_sqlalchemy_execution_engine_data_context_with_checkpoints_v1_with_empty_store_stats_enabled,
    tmp_path_factory,
    test_backends,
    monkeypatch,
):
    context: DataContext = titanic_v013_multi_datasource_pandas_and_sqlalchemy_execution_engine_data_context_with_checkpoints_v1_with_empty_store_stats_enabled
    return context


@pytest.fixture
def deterministic_asset_dataconnector_context(
    tmp_path_factory,
    monkeypatch,
):
    # Re-enable GE_USAGE_STATS
    monkeypatch.delenv("GE_USAGE_STATS")

    project_path = str(tmp_path_factory.mktemp("titanic_data_context"))
    context_path = os.path.join(project_path, "great_expectations")
    os.makedirs(os.path.join(context_path, "expectations"), exist_ok=True)
    data_path = os.path.join(context_path, "..", "data", "titanic")
    os.makedirs(os.path.join(data_path), exist_ok=True)
    shutil.copy(
        file_relative_path(
            __file__,
            "./test_fixtures/great_expectations_v013_no_datasource_stats_enabled.yml",
        ),
        str(os.path.join(context_path, "great_expectations.yml")),
    )
    shutil.copy(
        file_relative_path(__file__, "./test_sets/Titanic.csv"),
        str(
            os.path.join(
                context_path, "..", "data", "titanic", "Titanic_19120414_1313.csv"
            )
        ),
    )
    shutil.copy(
        file_relative_path(__file__, "./test_sets/Titanic.csv"),
        str(os.path.join(context_path, "..", "data", "titanic", "Titanic_1911.csv")),
    )
    shutil.copy(
        file_relative_path(__file__, "./test_sets/Titanic.csv"),
        str(os.path.join(context_path, "..", "data", "titanic", "Titanic_1912.csv")),
    )
    context = ge.data_context.DataContext(context_path)
    assert context.root_directory == context_path

    datasource_config = f"""
        class_name: Datasource

        execution_engine:
            class_name: PandasExecutionEngine

        data_connectors:
            my_other_data_connector:
                class_name: ConfiguredAssetFilesystemDataConnector
                base_directory: {data_path}
                glob_directive: "*.csv"

                default_regex:
                    pattern: (.+)\\.csv
                    group_names:
                        - name
                assets:
                    users: {{}}
        """

    context.test_yaml_config(
        name="my_datasource", yaml_config=datasource_config, pretty_print=False
    )
    # noinspection PyProtectedMember
    context._save_project_config()
    return context


@pytest.fixture
def titanic_pandas_data_context_with_v013_datasource_stats_enabled_with_checkpoints_v1_with_templates(
    titanic_pandas_data_context_with_v013_datasource_with_checkpoints_v1_with_empty_store_stats_enabled,
):
    context: DataContext = titanic_pandas_data_context_with_v013_datasource_with_checkpoints_v1_with_empty_store_stats_enabled

    # add simple template config
    simple_checkpoint_template_config = CheckpointConfig(
        name="my_simple_template_checkpoint",
        config_version=1,
        run_name_template="%Y-%M-foo-bar-template-$VAR",
        action_list=[
            {
                "name": "store_validation_result",
                "action": {
                    "class_name": "StoreValidationResultAction",
                },
            },
            {
                "name": "store_evaluation_params",
                "action": {
                    "class_name": "StoreEvaluationParametersAction",
                },
            },
            {
                "name": "update_data_docs",
                "action": {
                    "class_name": "UpdateDataDocsAction",
                },
            },
        ],
        evaluation_parameters={
            "environment": "$GE_ENVIRONMENT",
            "tolerance": 1.0e-2,
            "aux_param_0": "$MY_PARAM",
            "aux_param_1": "1 + $MY_PARAM",
        },
        runtime_configuration={
            "result_format": {
                "result_format": "BASIC",
                "partial_unexpected_count": 20,
            }
        },
    )
    simple_checkpoint_template_config_key: ConfigurationIdentifier = (
        ConfigurationIdentifier(
            configuration_key=simple_checkpoint_template_config.name
        )
    )
    context.checkpoint_store.set(
        key=simple_checkpoint_template_config_key,
        value=simple_checkpoint_template_config,
    )

    # add nested template configs
    nested_checkpoint_template_config_1 = CheckpointConfig(
        name="my_nested_checkpoint_template_1",
        config_version=1,
        run_name_template="%Y-%M-foo-bar-template-$VAR",
        expectation_suite_name="suite_from_template_1",
        action_list=[
            {
                "name": "store_validation_result",
                "action": {
                    "class_name": "StoreValidationResultAction",
                },
            },
            {
                "name": "store_evaluation_params",
                "action": {
                    "class_name": "StoreEvaluationParametersAction",
                },
            },
            {
                "name": "update_data_docs",
                "action": {
                    "class_name": "UpdateDataDocsAction",
                },
            },
        ],
        evaluation_parameters={
            "environment": "FOO",
            "tolerance": "FOOBOO",
            "aux_param_0": "FOOBARBOO",
            "aux_param_1": "FOOBARBOO",
            "template_1_key": 456,
        },
        runtime_configuration={
            "result_format": "FOOBARBOO",
            "partial_unexpected_count": "FOOBARBOO",
            "template_1_key": 123,
        },
        validations=[
            {
                "batch_request": {
                    "datasource_name": "my_datasource_template_1",
                    "data_connector_name": "my_special_data_connector_template_1",
                    "data_asset_name": "users_from_template_1",
                    "data_connector_query": {"partition_index": -999},
                }
            }
        ],
    )
    nested_checkpoint_template_config_1_key: ConfigurationIdentifier = (
        ConfigurationIdentifier(
            configuration_key=nested_checkpoint_template_config_1.name
        )
    )
    context.checkpoint_store.set(
        key=nested_checkpoint_template_config_1_key,
        value=nested_checkpoint_template_config_1,
    )

    nested_checkpoint_template_config_2 = CheckpointConfig(
        name="my_nested_checkpoint_template_2",
        config_version=1,
        template_name="my_nested_checkpoint_template_1",
        run_name_template="%Y-%M-foo-bar-template-$VAR-template-2",
        action_list=[
            {
                "name": "store_validation_result",
                "action": {
                    "class_name": "StoreValidationResultAction",
                },
            },
            {
                "name": "store_evaluation_params",
                "action": {
                    "class_name": "MyCustomStoreEvaluationParametersActionTemplate2",
                },
            },
            {
                "name": "update_data_docs",
                "action": {
                    "class_name": "UpdateDataDocsAction",
                },
            },
            {
                "name": "new_action_from_template_2",
                "action": {"class_name": "Template2SpecialAction"},
            },
        ],
        evaluation_parameters={
            "environment": "$GE_ENVIRONMENT",
            "tolerance": 1.0e-2,
            "aux_param_0": "$MY_PARAM",
            "aux_param_1": "1 + $MY_PARAM",
        },
        runtime_configuration={
            "result_format": "BASIC",
            "partial_unexpected_count": 20,
        },
    )
    nested_checkpoint_template_config_2_key: ConfigurationIdentifier = (
        ConfigurationIdentifier(
            configuration_key=nested_checkpoint_template_config_2.name
        )
    )
    context.checkpoint_store.set(
        key=nested_checkpoint_template_config_2_key,
        value=nested_checkpoint_template_config_2,
    )

    nested_checkpoint_template_config_3 = CheckpointConfig(
        name="my_nested_checkpoint_template_3",
        config_version=1,
        template_name="my_nested_checkpoint_template_2",
        run_name_template="%Y-%M-foo-bar-template-$VAR-template-3",
        action_list=[
            {
                "name": "store_validation_result",
                "action": {
                    "class_name": "StoreValidationResultAction",
                },
            },
            {
                "name": "store_evaluation_params",
                "action": {
                    "class_name": "MyCustomStoreEvaluationParametersActionTemplate3",
                },
            },
            {
                "name": "update_data_docs",
                "action": {
                    "class_name": "UpdateDataDocsAction",
                },
            },
            {
                "name": "new_action_from_template_3",
                "action": {"class_name": "Template3SpecialAction"},
            },
        ],
        evaluation_parameters={
            "environment": "$GE_ENVIRONMENT",
            "tolerance": 1.0e-2,
            "aux_param_0": "$MY_PARAM",
            "aux_param_1": "1 + $MY_PARAM",
            "template_3_key": 123,
        },
        runtime_configuration={
            "result_format": "BASIC",
            "partial_unexpected_count": 20,
            "template_3_key": "bloopy!",
        },
    )
    nested_checkpoint_template_config_3_key: ConfigurationIdentifier = (
        ConfigurationIdentifier(
            configuration_key=nested_checkpoint_template_config_3.name
        )
    )
    context.checkpoint_store.set(
        key=nested_checkpoint_template_config_3_key,
        value=nested_checkpoint_template_config_3,
    )

    # add minimal SimpleCheckpoint
    simple_checkpoint_config = CheckpointConfig(
        name="my_minimal_simple_checkpoint",
        class_name="SimpleCheckpoint",
        config_version=1,
    )
    simple_checkpoint_config_key = ConfigurationIdentifier(
        configuration_key=simple_checkpoint_config.name
    )
    context.checkpoint_store.set(
        key=simple_checkpoint_config_key,
        value=simple_checkpoint_config,
    )

    # add SimpleCheckpoint with slack webhook
    simple_checkpoint_with_slack_webhook_config = CheckpointConfig(
        name="my_simple_checkpoint_with_slack",
        class_name="SimpleCheckpoint",
        config_version=1,
        slack_webhook="https://hooks.slack.com/foo/bar",
    )
    simple_checkpoint_with_slack_webhook_config_key: ConfigurationIdentifier = (
        ConfigurationIdentifier(
            configuration_key=simple_checkpoint_with_slack_webhook_config.name
        )
    )
    context.checkpoint_store.set(
        key=simple_checkpoint_with_slack_webhook_config_key,
        value=simple_checkpoint_with_slack_webhook_config,
    )

    # add SimpleCheckpoint with slack webhook and notify_with
    simple_checkpoint_with_slack_webhook_and_notify_with_all_config = CheckpointConfig(
        name="my_simple_checkpoint_with_slack_and_notify_with_all",
        class_name="SimpleCheckpoint",
        config_version=1,
        slack_webhook="https://hooks.slack.com/foo/bar",
        notify_with="all",
    )
    simple_checkpoint_with_slack_webhook_and_notify_with_all_config_key = ConfigurationIdentifier(
        configuration_key=simple_checkpoint_with_slack_webhook_and_notify_with_all_config.name
    )
    context.checkpoint_store.set(
        key=simple_checkpoint_with_slack_webhook_and_notify_with_all_config_key,
        value=simple_checkpoint_with_slack_webhook_and_notify_with_all_config,
    )

    # add SimpleCheckpoint with site_names
    simple_checkpoint_with_site_names_config = CheckpointConfig(
        name="my_simple_checkpoint_with_site_names",
        class_name="SimpleCheckpoint",
        config_version=1,
        site_names=["local_site"],
    )
    simple_checkpoint_with_site_names_config_key: ConfigurationIdentifier = (
        ConfigurationIdentifier(
            configuration_key=simple_checkpoint_with_site_names_config.name
        )
    )
    context.checkpoint_store.set(
        key=simple_checkpoint_with_site_names_config_key,
        value=simple_checkpoint_with_site_names_config,
    )

    # noinspection PyProtectedMember
    context._save_project_config()
    return context


@pytest.fixture
def empty_context_with_checkpoint(empty_data_context):
    context = empty_data_context
    root_dir = empty_data_context.root_directory
    fixture_name = "my_checkpoint.yml"
    fixture_path = file_relative_path(
        __file__, f"./data_context/fixtures/contexts/{fixture_name}"
    )
    checkpoints_file = os.path.join(root_dir, "checkpoints", fixture_name)
    shutil.copy(fixture_path, checkpoints_file)
    assert os.path.isfile(checkpoints_file)
    return context


@pytest.fixture
def empty_data_context_stats_enabled(tmp_path_factory, monkeypatch):
    # Re-enable GE_USAGE_STATS
    monkeypatch.delenv("GE_USAGE_STATS", raising=False)
    project_path = str(tmp_path_factory.mktemp("empty_data_context"))
    context = ge.data_context.DataContext.create(project_path)
    context_path = os.path.join(project_path, "great_expectations")
    asset_config_path = os.path.join(context_path, "expectations")
    os.makedirs(asset_config_path, exist_ok=True)
    return context


@pytest.fixture
def titanic_data_context(tmp_path_factory) -> DataContext:
    project_path = str(tmp_path_factory.mktemp("titanic_data_context"))
    context_path = os.path.join(project_path, "great_expectations")
    os.makedirs(os.path.join(context_path, "expectations"), exist_ok=True)
    os.makedirs(os.path.join(context_path, "checkpoints"), exist_ok=True)
    data_path = os.path.join(context_path, "..", "data")
    os.makedirs(os.path.join(data_path), exist_ok=True)
    titanic_yml_path = file_relative_path(
        __file__, "./test_fixtures/great_expectations_v013_titanic.yml"
    )
    shutil.copy(
        titanic_yml_path, str(os.path.join(context_path, "great_expectations.yml"))
    )
    titanic_csv_path = file_relative_path(__file__, "./test_sets/Titanic.csv")
    shutil.copy(
        titanic_csv_path, str(os.path.join(context_path, "..", "data", "Titanic.csv"))
    )
    return ge.data_context.DataContext(context_path)


@pytest.fixture
def titanic_data_context_no_data_docs_no_checkpoint_store(tmp_path_factory):
    project_path = str(tmp_path_factory.mktemp("titanic_data_context"))
    context_path = os.path.join(project_path, "great_expectations")
    os.makedirs(os.path.join(context_path, "expectations"), exist_ok=True)
    os.makedirs(os.path.join(context_path, "checkpoints"), exist_ok=True)
    data_path = os.path.join(context_path, "..", "data")
    os.makedirs(os.path.join(data_path), exist_ok=True)
    titanic_yml_path = file_relative_path(
        __file__, "./test_fixtures/great_expectations_titanic_pre_v013_no_data_docs.yml"
    )
    shutil.copy(
        titanic_yml_path, str(os.path.join(context_path, "great_expectations.yml"))
    )
    titanic_csv_path = file_relative_path(__file__, "./test_sets/Titanic.csv")
    shutil.copy(
        titanic_csv_path, str(os.path.join(context_path, "..", "data", "Titanic.csv"))
    )
    return ge.data_context.DataContext(context_path)


@pytest.fixture
def titanic_data_context_no_data_docs(tmp_path_factory):
    project_path = str(tmp_path_factory.mktemp("titanic_data_context"))
    context_path = os.path.join(project_path, "great_expectations")
    os.makedirs(os.path.join(context_path, "expectations"), exist_ok=True)
    os.makedirs(os.path.join(context_path, "checkpoints"), exist_ok=True)
    data_path = os.path.join(context_path, "..", "data")
    os.makedirs(os.path.join(data_path), exist_ok=True)
    titanic_yml_path = file_relative_path(
        __file__, "./test_fixtures/great_expectations_titanic_no_data_docs.yml"
    )
    shutil.copy(
        titanic_yml_path, str(os.path.join(context_path, "great_expectations.yml"))
    )
    titanic_csv_path = file_relative_path(__file__, "./test_sets/Titanic.csv")
    shutil.copy(
        titanic_csv_path, str(os.path.join(context_path, "..", "data", "Titanic.csv"))
    )
    return ge.data_context.DataContext(context_path)


@pytest.fixture
def titanic_data_context_stats_enabled(tmp_path_factory, monkeypatch):
    # Re-enable GE_USAGE_STATS
    monkeypatch.delenv("GE_USAGE_STATS")
    project_path = str(tmp_path_factory.mktemp("titanic_data_context"))
    context_path = os.path.join(project_path, "great_expectations")
    os.makedirs(os.path.join(context_path, "expectations"), exist_ok=True)
    os.makedirs(os.path.join(context_path, "checkpoints"), exist_ok=True)
    data_path = os.path.join(context_path, "..", "data")
    os.makedirs(os.path.join(data_path), exist_ok=True)
    titanic_yml_path = file_relative_path(
        __file__, "./test_fixtures/great_expectations_v013_titanic.yml"
    )
    shutil.copy(
        titanic_yml_path, str(os.path.join(context_path, "great_expectations.yml"))
    )
    titanic_csv_path = file_relative_path(__file__, "./test_sets/Titanic.csv")
    shutil.copy(
        titanic_csv_path, str(os.path.join(context_path, "..", "data", "Titanic.csv"))
    )
    return ge.data_context.DataContext(context_path)


@pytest.fixture
def titanic_data_context_stats_enabled_config_version_2(tmp_path_factory, monkeypatch):
    # Re-enable GE_USAGE_STATS
    monkeypatch.delenv("GE_USAGE_STATS")
    project_path = str(tmp_path_factory.mktemp("titanic_data_context"))
    context_path = os.path.join(project_path, "great_expectations")
    os.makedirs(os.path.join(context_path, "expectations"), exist_ok=True)
    os.makedirs(os.path.join(context_path, "checkpoints"), exist_ok=True)
    data_path = os.path.join(context_path, "..", "data")
    os.makedirs(os.path.join(data_path), exist_ok=True)
    titanic_yml_path = file_relative_path(
        __file__, "./test_fixtures/great_expectations_titanic.yml"
    )
    shutil.copy(
        titanic_yml_path, str(os.path.join(context_path, "great_expectations.yml"))
    )
    titanic_csv_path = file_relative_path(__file__, "./test_sets/Titanic.csv")
    shutil.copy(
        titanic_csv_path, str(os.path.join(context_path, "..", "data", "Titanic.csv"))
    )
    return ge.data_context.DataContext(context_path)


@pytest.fixture
def titanic_data_context_stats_enabled_config_version_3(tmp_path_factory, monkeypatch):
    # Re-enable GE_USAGE_STATS
    monkeypatch.delenv("GE_USAGE_STATS")
    project_path = str(tmp_path_factory.mktemp("titanic_data_context"))
    context_path = os.path.join(project_path, "great_expectations")
    os.makedirs(os.path.join(context_path, "expectations"), exist_ok=True)
    os.makedirs(os.path.join(context_path, "checkpoints"), exist_ok=True)
    data_path = os.path.join(context_path, "..", "data")
    os.makedirs(os.path.join(data_path), exist_ok=True)
    titanic_yml_path = file_relative_path(
        __file__, "./test_fixtures/great_expectations_v013_upgraded_titanic.yml"
    )
    shutil.copy(
        titanic_yml_path, str(os.path.join(context_path, "great_expectations.yml"))
    )
    titanic_csv_path = file_relative_path(__file__, "./test_sets/Titanic.csv")
    shutil.copy(
        titanic_csv_path, str(os.path.join(context_path, "..", "data", "Titanic.csv"))
    )
    return ge.data_context.DataContext(context_path)


@pytest.fixture(scope="module")
def titanic_spark_db(tmp_path_factory, spark_warehouse_session):
    try:
        from pyspark.sql import DataFrame
    except ImportError:
        raise ValueError("spark tests are requested, but pyspark is not installed")

    titanic_database_name: str = "db_test"
    titanic_csv_path: str = file_relative_path(__file__, "./test_sets/Titanic.csv")
    project_path: str = str(tmp_path_factory.mktemp("data"))
    project_dataset_path: str = str(os.path.join(project_path, "Titanic.csv"))

    shutil.copy(titanic_csv_path, project_dataset_path)
    titanic_df: DataFrame = spark_warehouse_session.read.csv(
        project_dataset_path, header=True
    )

    spark_warehouse_session.sql(
        f"CREATE DATABASE IF NOT EXISTS {titanic_database_name}"
    )
    spark_warehouse_session.catalog.setCurrentDatabase(titanic_database_name)
    titanic_df.write.saveAsTable(
        "tb_titanic_with_partitions",
        partitionBy=["PClass", "SexCode"],
        mode="overwrite",
    )
    titanic_df.write.saveAsTable("tb_titanic_without_partitions", mode="overwrite")

    row_count = spark_warehouse_session.sql(
        f"SELECT COUNT(*) from {titanic_database_name}.tb_titanic_without_partitions"
    ).collect()
    assert row_count and row_count[0][0] == 1313
    yield spark_warehouse_session
    spark_warehouse_session.sql(
        f"DROP DATABASE IF EXISTS {titanic_database_name} CASCADE"
    )
    spark_warehouse_session.catalog.setCurrentDatabase("default")


@pytest.fixture
def titanic_sqlite_db(sa):
    try:
        import sqlalchemy as sa
        from sqlalchemy import create_engine

        titanic_db_path = file_relative_path(__file__, "./test_sets/titanic.db")
        engine = create_engine(f"sqlite:///{titanic_db_path}")
        assert engine.execute("select count(*) from titanic").fetchall()[0] == (1313,)
        return engine
    except ImportError:
        raise ValueError("sqlite tests require sqlalchemy to be installed")


@pytest.fixture
def titanic_sqlite_db_connection_string(sa):
    try:
        import sqlalchemy as sa
        from sqlalchemy import create_engine

        titanic_db_path = file_relative_path(__file__, "./test_sets/titanic.db")
        engine = create_engine(f"sqlite:////{titanic_db_path}")
        assert engine.execute("select count(*) from titanic").fetchall()[0] == (1313,)
        return f"sqlite:///{titanic_db_path}"
    except ImportError:
        raise ValueError("sqlite tests require sqlalchemy to be installed")


@pytest.fixture
def titanic_expectation_suite(empty_data_context_stats_enabled):
    data_context: DataContext = empty_data_context_stats_enabled
    return ExpectationSuite(
        expectation_suite_name="Titanic.warning",
        meta={},
        data_asset_type="Dataset",
        expectations=[
            ExpectationConfiguration(
                expectation_type="expect_column_to_exist", kwargs={"column": "PClass"}
            ),
            ExpectationConfiguration(
                expectation_type="expect_column_values_to_not_be_null",
                kwargs={"column": "Name"},
            ),
            ExpectationConfiguration(
                expectation_type="expect_table_row_count_to_equal",
                kwargs={"value": 1313},
            ),
        ],
        data_context=data_context,
    )


@pytest.fixture
def empty_sqlite_db(sa):
    """An empty in-memory sqlite db that always gets run."""
    try:
        import sqlalchemy as sa
        from sqlalchemy import create_engine

        engine = create_engine("sqlite://")
        assert engine.execute("select 1").fetchall()[0] == (1,)
        return engine
    except ImportError:
        raise ValueError("sqlite tests require sqlalchemy to be installed")


@pytest.fixture
@freeze_time("09/26/2019 13:42:41")
def site_builder_data_context_with_html_store_titanic_random(
    tmp_path_factory, filesystem_csv_3
):
    base_dir = str(tmp_path_factory.mktemp("project_dir"))
    project_dir = os.path.join(base_dir, "project_path")
    os.mkdir(project_dir)

    os.makedirs(os.path.join(project_dir, "data"))
    os.makedirs(os.path.join(project_dir, "data/titanic"))
    shutil.copy(
        file_relative_path(__file__, "./test_sets/Titanic.csv"),
        str(os.path.join(project_dir, "data", "titanic", "Titanic.csv")),
    )

    os.makedirs(os.path.join(project_dir, "data", "random"))
    shutil.copy(
        os.path.join(filesystem_csv_3, "f1.csv"),
        str(os.path.join(project_dir, "data", "random", "f1.csv")),
    )
    shutil.copy(
        os.path.join(filesystem_csv_3, "f2.csv"),
        str(os.path.join(project_dir, "data", "random", "f2.csv")),
    )
    ge.data_context.DataContext.create(project_dir)
    shutil.copy(
        file_relative_path(
            __file__, "./test_fixtures/great_expectations_site_builder.yml"
        ),
        str(os.path.join(project_dir, "great_expectations", "great_expectations.yml")),
    )
    context = ge.data_context.DataContext(
        context_root_dir=os.path.join(project_dir, "great_expectations")
    )

    context.add_datasource(
        "titanic",
        class_name="PandasDatasource",
        batch_kwargs_generators={
            "subdir_reader": {
                "class_name": "SubdirReaderBatchKwargsGenerator",
                "base_directory": os.path.join(project_dir, "data", "titanic"),
            }
        },
    )
    context.add_datasource(
        "random",
        class_name="PandasDatasource",
        batch_kwargs_generators={
            "subdir_reader": {
                "class_name": "SubdirReaderBatchKwargsGenerator",
                "base_directory": os.path.join(project_dir, "data", "random"),
            }
        },
    )

    context.profile_datasource("titanic")
    context.profile_datasource("random")
    context.profile_datasource(context.list_datasources()[0]["name"])

    context.variables.anonymous_usage_statistics = AnonymizedUsageStatisticsConfig(
        enabled=True,
        data_context_id="f43d4897-385f-4366-82b0-1a8eda2bf79c",
    )

    return context


@pytest.fixture(scope="function")
@freeze_time("09/26/2019 13:42:41")
def site_builder_data_context_v013_with_html_store_titanic_random(
    tmp_path, filesystem_csv_3
):
    base_dir = tmp_path / "project_dir"
    base_dir.mkdir()
    base_dir = str(base_dir)
    project_dir = os.path.join(base_dir, "project_path")
    os.mkdir(project_dir)

    os.makedirs(os.path.join(project_dir, "data"))
    os.makedirs(os.path.join(project_dir, "data", "titanic"))
    shutil.copy(
        file_relative_path(__file__, "./test_sets/Titanic.csv"),
        str(os.path.join(project_dir, "data", "titanic", "Titanic.csv")),
    )

    os.makedirs(os.path.join(project_dir, "data", "random"))
    shutil.copy(
        os.path.join(filesystem_csv_3, "f1.csv"),
        str(os.path.join(project_dir, "data", "random", "f1.csv")),
    )
    shutil.copy(
        os.path.join(filesystem_csv_3, "f2.csv"),
        str(os.path.join(project_dir, "data", "random", "f2.csv")),
    )
    ge.data_context.DataContext.create(project_dir)
    shutil.copy(
        file_relative_path(
            __file__, "./test_fixtures/great_expectations_v013_site_builder.yml"
        ),
        str(os.path.join(project_dir, "great_expectations", "great_expectations.yml")),
    )
    context = ge.data_context.DataContext(
        context_root_dir=os.path.join(project_dir, "great_expectations")
    )

    context.add_datasource(
        "titanic",
        class_name="PandasDatasource",
        batch_kwargs_generators={
            "subdir_reader": {
                "class_name": "SubdirReaderBatchKwargsGenerator",
                "base_directory": os.path.join(project_dir, "data", "titanic"),
            }
        },
    )
    context.add_datasource(
        "random",
        class_name="PandasDatasource",
        batch_kwargs_generators={
            "subdir_reader": {
                "class_name": "SubdirReaderBatchKwargsGenerator",
                "base_directory": os.path.join(project_dir, "data", "random"),
            }
        },
    )

    context.profile_datasource("titanic")
    context.profile_datasource("random")
    context.profile_datasource(context.list_datasources()[0]["name"])

    context.variables.anonymous_usage_statistics = AnonymizedUsageStatisticsConfig(
        enabled=True,
        data_context_id="f43d4897-385f-4366-82b0-1a8eda2bf79c",
    )

    return context


@pytest.fixture
def v20_project_directory(tmp_path_factory):
    """
    GE config_version: 2 project for testing upgrade helper
    """
    project_path = str(tmp_path_factory.mktemp("v20_project"))
    context_root_dir = os.path.join(project_path, "great_expectations")
    shutil.copytree(
        file_relative_path(
            __file__, "./test_fixtures/upgrade_helper/great_expectations_v20_project/"
        ),
        context_root_dir,
    )
    shutil.copy(
        file_relative_path(
            __file__, "./test_fixtures/upgrade_helper/great_expectations_v2.yml"
        ),
        os.path.join(context_root_dir, "great_expectations.yml"),
    )
    return context_root_dir


@pytest.fixture
def data_context_parameterized_expectation_suite_no_checkpoint_store(tmp_path_factory):
    """
    This data_context is *manually* created to have the config we want, vs
    created with DataContext.create()
    """
    project_path = str(tmp_path_factory.mktemp("data_context"))
    context_path = os.path.join(project_path, "great_expectations")
    asset_config_path = os.path.join(context_path, "expectations")
    fixture_dir = file_relative_path(__file__, "./test_fixtures")
    os.makedirs(
        os.path.join(asset_config_path, "my_dag_node"),
        exist_ok=True,
    )
    shutil.copy(
        os.path.join(fixture_dir, "great_expectations_basic.yml"),
        str(os.path.join(context_path, "great_expectations.yml")),
    )
    shutil.copy(
        os.path.join(
            fixture_dir,
            "expectation_suites/parameterized_expectation_suite_fixture.json",
        ),
        os.path.join(asset_config_path, "my_dag_node", "default.json"),
    )
    os.makedirs(os.path.join(context_path, "plugins"), exist_ok=True)
    shutil.copy(
        os.path.join(fixture_dir, "custom_pandas_dataset.py"),
        str(os.path.join(context_path, "plugins", "custom_pandas_dataset.py")),
    )
    shutil.copy(
        os.path.join(fixture_dir, "custom_sqlalchemy_dataset.py"),
        str(os.path.join(context_path, "plugins", "custom_sqlalchemy_dataset.py")),
    )
    shutil.copy(
        os.path.join(fixture_dir, "custom_sparkdf_dataset.py"),
        str(os.path.join(context_path, "plugins", "custom_sparkdf_dataset.py")),
    )
    return ge.data_context.DataContext(context_path)


@pytest.fixture
def data_context_parameterized_expectation_suite(tmp_path_factory):
    """
    This data_context is *manually* created to have the config we want, vs
    created with DataContext.create()
    """
    project_path = str(tmp_path_factory.mktemp("data_context"))
    context_path = os.path.join(project_path, "great_expectations")
    asset_config_path = os.path.join(context_path, "expectations")
    fixture_dir = file_relative_path(__file__, "./test_fixtures")
    os.makedirs(
        os.path.join(asset_config_path, "my_dag_node"),
        exist_ok=True,
    )
    shutil.copy(
        os.path.join(fixture_dir, "great_expectations_v013_basic.yml"),
        str(os.path.join(context_path, "great_expectations.yml")),
    )
    shutil.copy(
        os.path.join(
            fixture_dir,
            "expectation_suites/parameterized_expectation_suite_fixture.json",
        ),
        os.path.join(asset_config_path, "my_dag_node", "default.json"),
    )
    os.makedirs(os.path.join(context_path, "plugins"), exist_ok=True)
    shutil.copy(
        os.path.join(fixture_dir, "custom_pandas_dataset.py"),
        str(os.path.join(context_path, "plugins", "custom_pandas_dataset.py")),
    )
    shutil.copy(
        os.path.join(fixture_dir, "custom_sqlalchemy_dataset.py"),
        str(os.path.join(context_path, "plugins", "custom_sqlalchemy_dataset.py")),
    )
    shutil.copy(
        os.path.join(fixture_dir, "custom_sparkdf_dataset.py"),
        str(os.path.join(context_path, "plugins", "custom_sparkdf_dataset.py")),
    )
    return ge.data_context.DataContext(context_path)


@pytest.fixture
def data_context_simple_expectation_suite(tmp_path_factory):
    """
    This data_context is *manually* created to have the config we want, vs
    created with DataContext.create()
    """
    project_path = str(tmp_path_factory.mktemp("data_context"))
    context_path = os.path.join(project_path, "great_expectations")
    asset_config_path = os.path.join(context_path, "expectations")
    fixture_dir = file_relative_path(__file__, "./test_fixtures")
    os.makedirs(
        os.path.join(asset_config_path, "my_dag_node"),
        exist_ok=True,
    )
    shutil.copy(
        os.path.join(fixture_dir, "great_expectations_basic.yml"),
        str(os.path.join(context_path, "great_expectations.yml")),
    )
    shutil.copy(
        os.path.join(
            fixture_dir,
            "rendering_fixtures/expectations_suite_1.json",
        ),
        os.path.join(asset_config_path, "default.json"),
    )
    os.makedirs(os.path.join(context_path, "plugins"), exist_ok=True)
    shutil.copy(
        os.path.join(fixture_dir, "custom_pandas_dataset.py"),
        str(os.path.join(context_path, "plugins", "custom_pandas_dataset.py")),
    )
    shutil.copy(
        os.path.join(fixture_dir, "custom_sqlalchemy_dataset.py"),
        str(os.path.join(context_path, "plugins", "custom_sqlalchemy_dataset.py")),
    )
    shutil.copy(
        os.path.join(fixture_dir, "custom_sparkdf_dataset.py"),
        str(os.path.join(context_path, "plugins", "custom_sparkdf_dataset.py")),
    )
    return ge.data_context.DataContext(context_path)


@pytest.fixture()
def filesystem_csv_data_context_with_validation_operators(
    titanic_data_context_stats_enabled, filesystem_csv_2
):
    titanic_data_context_stats_enabled.add_datasource(
        "rad_datasource",
        module_name="great_expectations.datasource",
        class_name="PandasDatasource",
        batch_kwargs_generators={
            "subdir_reader": {
                "class_name": "SubdirReaderBatchKwargsGenerator",
                "base_directory": str(filesystem_csv_2),
            }
        },
    )
    return titanic_data_context_stats_enabled


@pytest.fixture()
def filesystem_csv_data_context(
    empty_data_context,
    filesystem_csv_2,
) -> DataContext:
    empty_data_context.add_datasource(
        "rad_datasource",
        module_name="great_expectations.datasource",
        class_name="PandasDatasource",
        batch_kwargs_generators={
            "subdir_reader": {
                "class_name": "SubdirReaderBatchKwargsGenerator",
                "base_directory": str(filesystem_csv_2),
            }
        },
    )
    return empty_data_context


@pytest.fixture
def filesystem_csv(tmp_path_factory):
    base_dir = tmp_path_factory.mktemp("filesystem_csv")
    base_dir = str(base_dir)
    # Put a few files in the directory
    with open(os.path.join(base_dir, "f1.csv"), "w") as outfile:
        outfile.writelines(["a,b,c\n"])
    with open(os.path.join(base_dir, "f2.csv"), "w") as outfile:
        outfile.writelines(["a,b,c\n"])

    os.makedirs(os.path.join(base_dir, "f3"), exist_ok=True)
    with open(os.path.join(base_dir, "f3", "f3_20190101.csv"), "w") as outfile:
        outfile.writelines(["a,b,c\n"])
    with open(os.path.join(base_dir, "f3", "f3_20190102.csv"), "w") as outfile:
        outfile.writelines(["a,b,c\n"])

    return base_dir


@pytest.fixture(scope="function")
def filesystem_csv_2(tmp_path):
    base_dir = tmp_path / "filesystem_csv_2"
    base_dir.mkdir()
    base_dir = str(base_dir)

    # Put a file in the directory
    toy_dataset = PandasDataset({"x": [1, 2, 3]})
    toy_dataset.to_csv(os.path.join(base_dir, "f1.csv"), index=False)
    assert os.path.isabs(base_dir)
    assert os.path.isfile(os.path.join(base_dir, "f1.csv"))

    return base_dir


@pytest.fixture(scope="function")
def filesystem_csv_3(tmp_path):
    base_dir = tmp_path / "filesystem_csv_3"
    base_dir.mkdir()
    base_dir = str(base_dir)

    # Put a file in the directory
    toy_dataset = PandasDataset({"x": [1, 2, 3]})
    toy_dataset.to_csv(os.path.join(base_dir, "f1.csv"), index=False)

    toy_dataset_2 = PandasDataset({"y": [1, 2, 3]})
    toy_dataset_2.to_csv(os.path.join(base_dir, "f2.csv"), index=False)

    return base_dir


@pytest.fixture(scope="function")
def filesystem_csv_4(tmp_path):
    base_dir = tmp_path / "filesystem_csv_4"
    base_dir.mkdir()
    base_dir = str(base_dir)

    # Put a file in the directory
    toy_dataset = PandasDataset(
        {
            "x": [1, 2, 3],
            "y": [1, 2, 3],
        }
    )
    toy_dataset.to_csv(os.path.join(base_dir, "f1.csv"), index=None)

    return base_dir


@pytest.fixture
def titanic_profiled_evrs_1():
    with open(
        file_relative_path(
            __file__, "./render/fixtures/BasicDatasetProfiler_evrs.json"
        ),
    ) as infile:
        return expectationSuiteValidationResultSchema.loads(infile.read())


# various types of evr
@pytest.fixture
def evr_failed():
    return ExpectationValidationResult(
        success=False,
        result={
            "element_count": 1313,
            "missing_count": 0,
            "missing_percent": 0.0,
            "unexpected_count": 3,
            "unexpected_percent": 0.2284843869002285,
            "unexpected_percent_nonmissing": 0.2284843869002285,
            "partial_unexpected_list": [
                "Daly, Mr Peter Denis ",
                "Barber, Ms ",
                "Geiger, Miss Emily ",
            ],
            "partial_unexpected_index_list": [77, 289, 303],
            "partial_unexpected_counts": [
                {"value": "Barber, Ms ", "count": 1},
                {"value": "Daly, Mr Peter Denis ", "count": 1},
                {"value": "Geiger, Miss Emily ", "count": 1},
            ],
        },
        exception_info={
            "raised_exception": False,
            "exception_message": None,
            "exception_traceback": None,
        },
        expectation_config=ExpectationConfiguration(
            expectation_type="expect_column_values_to_not_match_regex",
            kwargs={
                "column": "Name",
                "regex": "^\\s+|\\s+$",
                "result_format": "SUMMARY",
            },
        ),
    )


@pytest.fixture
def evr_success():
    return ExpectationValidationResult(
        success=True,
        result={"observed_value": 1313},
        exception_info={
            "raised_exception": False,
            "exception_message": None,
            "exception_traceback": None,
        },
        expectation_config=ExpectationConfiguration(
            expectation_type="expect_table_row_count_to_be_between",
            kwargs={"min_value": 0, "max_value": None, "result_format": "SUMMARY"},
        ),
    )


@pytest.fixture
def sqlite_view_engine(test_backends):
    # Create a small in-memory engine with two views, one of which is temporary
    if "sqlite" in test_backends:
        try:
            import sqlalchemy as sa

            sqlite_engine = sa.create_engine("sqlite://")
            df = pd.DataFrame({"a": [1, 2, 3, 4, 5]})
            df.to_sql(name="test_table", con=sqlite_engine, index=True)
            sqlite_engine.execute(
                "CREATE TEMP VIEW test_temp_view AS SELECT * FROM test_table where a < 4;"
            )
            sqlite_engine.execute(
                "CREATE VIEW test_view AS SELECT * FROM test_table where a > 4;"
            )
            return sqlite_engine
        except ImportError:
            sa = None
    else:
        pytest.skip("SqlAlchemy tests disabled; not testing views")


@pytest.fixture
def expectation_suite_identifier():
    return ExpectationSuiteIdentifier("my.expectation.suite.name")


@pytest.fixture
def basic_sqlalchemy_datasource(sqlitedb_engine):
    return SqlAlchemyDatasource("basic_sqlalchemy_datasource", engine=sqlitedb_engine)


@pytest.fixture
def test_folder_connection_path_csv(tmp_path_factory):
    df1 = pd.DataFrame({"col_1": [1, 2, 3, 4, 5], "col_2": ["a", "b", "c", "d", "e"]})
    path = str(tmp_path_factory.mktemp("test_folder_connection_path_csv"))
    df1.to_csv(path_or_buf=os.path.join(path, "test.csv"), index=False)
    return str(path)


@pytest.fixture
def test_db_connection_string(tmp_path_factory, test_backends):
    if "sqlite" not in test_backends:
        pytest.skip("skipping fixture because sqlite not selected")
    df1 = pd.DataFrame({"col_1": [1, 2, 3, 4, 5], "col_2": ["a", "b", "c", "d", "e"]})
    df2 = pd.DataFrame({"col_1": [0, 1, 2, 3, 4], "col_2": ["b", "c", "d", "e", "f"]})

    try:
        import sqlalchemy as sa

        basepath = str(tmp_path_factory.mktemp("db_context"))
        path = os.path.join(basepath, "test.db")
        engine = sa.create_engine("sqlite:///" + str(path))
        df1.to_sql(name="table_1", con=engine, index=True)
        df2.to_sql(name="table_2", con=engine, index=True, schema="main")

        # Return a connection string to this newly-created db
        return "sqlite:///" + str(path)
    except ImportError:
        raise ValueError("SQL Database tests require sqlalchemy to be installed.")


@pytest.fixture
def test_df(tmp_path_factory):
    def generate_ascending_list_of_datetimes(
        k, start_date=datetime.date(2020, 1, 1), end_date=datetime.date(2020, 12, 31)
    ):
        start_time = datetime.datetime(
            start_date.year, start_date.month, start_date.day
        )
        days_between_dates = (end_date - start_date).total_seconds()

        datetime_list = [
            start_time
            + datetime.timedelta(seconds=random.randrange(round(days_between_dates)))
            for i in range(k)
        ]
        datetime_list.sort()
        return datetime_list

    k = 120
    random.seed(1)

    timestamp_list = generate_ascending_list_of_datetimes(
        k, end_date=datetime.date(2020, 1, 31)
    )
    date_list = [datetime.date(ts.year, ts.month, ts.day) for ts in timestamp_list]

    batch_ids = [random.randint(0, 10) for i in range(k)]
    batch_ids.sort()

    session_ids = [random.randint(2, 60) for i in range(k)]
    session_ids.sort()
    session_ids = [i - random.randint(0, 2) for i in session_ids]

    events_df = pd.DataFrame(
        {
            "id": range(k),
            "batch_id": batch_ids,
            "date": date_list,
            "y": [d.year for d in date_list],
            "m": [d.month for d in date_list],
            "d": [d.day for d in date_list],
            "timestamp": timestamp_list,
            "session_ids": session_ids,
            "event_type": [
                random.choice(["start", "stop", "continue"]) for i in range(k)
            ],
            "favorite_color": [
                "#"
                + "".join([random.choice(list("0123456789ABCDEF")) for j in range(6)])
                for i in range(k)
            ],
        }
    )
    return events_df


@pytest.fixture
def data_context_with_simple_sql_datasource_for_testing_get_batch(
    sa, empty_data_context
):
    context: DataContext = empty_data_context

    db_file_path: str = file_relative_path(
        __file__,
        os.path.join("test_sets", "test_cases_for_sql_data_connector.db"),
    )

    datasource_config: str = f"""
class_name: SimpleSqlalchemyDatasource
connection_string: sqlite:///{db_file_path}
introspection:
    whole_table: {{}}

    daily:
        splitter_method: _split_on_converted_datetime
        splitter_kwargs:
            column_name: date
            date_format_string: "%Y-%m-%d"

    weekly:
        splitter_method: _split_on_converted_datetime
        splitter_kwargs:
            column_name: date
            date_format_string: "%Y-%W"

    by_id_dozens:
        splitter_method: _split_on_divided_integer
        splitter_kwargs:
            column_name: id
            divisor: 12
"""

    try:
        context.add_datasource("my_sqlite_db", **yaml.load(datasource_config))
    except AttributeError:
        pytest.skip("SQL Database tests require sqlalchemy to be installed.")

    return context


@pytest.fixture
def basic_datasource(tmp_path_factory):
<<<<<<< HEAD
    # TODO: <Alex>ALEX</Alex>
    # base_directory: str = str(
    #     tmp_path_factory.mktemp("basic_datasource_runtime_data_connector")
    # )
    #
    # TODO: <Alex>ALEX</Alex>
=======
>>>>>>> c5fd0a29
    basic_datasource: Datasource = instantiate_class_from_config(
        config=yaml.load(
            """
class_name: Datasource

data_connectors:
    test_runtime_data_connector:
        module_name: great_expectations.datasource.data_connector
        class_name: RuntimeDataConnector
        batch_identifiers:
            - pipeline_stage_name
            - airflow_run_id
            - custom_key_0

execution_engine:
    class_name: PandasExecutionEngine

    """,
        ),
        runtime_environment={
            "name": "my_datasource",
        },
        config_defaults={
            "module_name": "great_expectations.datasource",
        },
    )

    return basic_datasource


@pytest.fixture
def db_file():
    return file_relative_path(
        __file__,
        os.path.join("test_sets", "test_cases_for_sql_data_connector.db"),
    )


@pytest.fixture
def data_context_with_datasource_pandas_engine(empty_data_context):
    context = empty_data_context
    config = yaml.load(
        """
    class_name: Datasource
    execution_engine:
        class_name: PandasExecutionEngine
    data_connectors:
        default_runtime_data_connector_name:
            class_name: RuntimeDataConnector
            batch_identifiers:
                - default_identifier_name
            assets:
                asset_a:
                    batch_identifiers:
                        - day
                        - month
                asset_b:
                    batch_identifiers:
                        - day
                        - month
                        - year
        """,
    )
    context.add_datasource(
        "my_datasource",
        **config,
    )
    return context


@pytest.fixture
def data_context_with_datasource_spark_engine(empty_data_context, spark_session):
    context = empty_data_context
    config = yaml.load(
        """
    class_name: Datasource
    execution_engine:
        class_name: SparkDFExecutionEngine
    data_connectors:
        default_runtime_data_connector_name:
            class_name: RuntimeDataConnector
            batch_identifiers:
                - default_identifier_name
            assets:
                asset_a:
                    batch_identifiers:
                        - day
                        - month
                asset_b:
                    batch_identifiers:
                        - day
                        - month
                        - year
        """,
    )
    context.add_datasource(
        "my_datasource",
        **config,
    )
    return context


@pytest.fixture
def data_context_with_datasource_sqlalchemy_engine(empty_data_context, db_file):
    context = empty_data_context
    config = yaml.load(
        f"""
    class_name: Datasource
    execution_engine:
        class_name: SqlAlchemyExecutionEngine
        connection_string: sqlite:///{db_file}
    data_connectors:
        default_runtime_data_connector_name:
            class_name: RuntimeDataConnector
            batch_identifiers:
                - default_identifier_name
            assets:
                asset_a:
                    batch_identifiers:
                        - day
                        - month
                asset_b:
                    batch_identifiers:
                        - day
                        - month
                        - year
        """,
    )
    context.add_datasource(
        "my_datasource",
        **config,
    )
    return context


@pytest.fixture
def data_context_with_query_store(
    empty_data_context, titanic_sqlite_db_connection_string
):
    context = empty_data_context
    config = yaml.load(
        f"""
    class_name: Datasource
    execution_engine:
        class_name: SqlAlchemyExecutionEngine
        connection_string: {titanic_sqlite_db_connection_string}
    data_connectors:
        default_runtime_data_connector_name:
            class_name: RuntimeDataConnector
            batch_identifiers:
                - default_identifier_name
    """
    )
    context.add_datasource(
        "my_datasource",
        **config,
    )
    store_config = yaml.load(
        f"""
    class_name: SqlAlchemyQueryStore
    credentials:
        connection_string: {titanic_sqlite_db_connection_string}
    queries:
        col_count:
            query: "SELECT COUNT(*) FROM titanic;"
            return_type: "scalar"
        dist_col_count:
            query: "SELECT COUNT(DISTINCT PClass) FROM titanic;"
            return_type: "scalar"
    """
    )
    context.add_store("my_query_store", store_config)
    return context


@pytest.fixture
def ge_cloud_id():
    # Fake id but adheres to the format required of a UUID
    return "731ee1bd-604a-4851-9ee8-bca8ffb32bce"


@pytest.fixture
def ge_cloud_base_url() -> str:
    return "https://app.test.greatexpectations.io"


@pytest.fixture
def ge_cloud_organization_id() -> str:
    return "bd20fead-2c31-4392-bcd1-f1e87ad5a79c"


@pytest.fixture
def ge_cloud_access_token() -> str:
    return "6bb5b6f5c7794892a4ca168c65c2603e"


@pytest.fixture
def request_headers(ge_cloud_access_token: str) -> Dict[str, str]:
    return {
        "Content-Type": "application/vnd.api+json",
        "Authorization": f"Bearer {ge_cloud_access_token}",
        "Gx-Version": ge.__version__,
    }


@pytest.fixture
def ge_cloud_config(ge_cloud_base_url, ge_cloud_organization_id, ge_cloud_access_token):
    return GXCloudConfig(
        base_url=ge_cloud_base_url,
        organization_id=ge_cloud_organization_id,
        access_token=ge_cloud_access_token,
    )


@pytest.fixture(scope="function")
def empty_ge_cloud_data_context_config(
    ge_cloud_base_url, ge_cloud_organization_id, ge_cloud_access_token
):
    config_yaml_str = f"""
stores:
  default_evaluation_parameter_store:
    class_name: EvaluationParameterStore

  default_expectations_store:
    class_name: ExpectationsStore
    store_backend:
      class_name: {GXCloudStoreBackend.__name__}
      ge_cloud_base_url: {ge_cloud_base_url}
      ge_cloud_resource_type: expectation_suite
      ge_cloud_credentials:
        access_token: {ge_cloud_access_token}
        organization_id: {ge_cloud_organization_id}
      suppress_store_backend_id: True

  default_validations_store:
    class_name: ValidationsStore
    store_backend:
      class_name: {GXCloudStoreBackend.__name__}
      ge_cloud_base_url: {ge_cloud_base_url}
      ge_cloud_resource_type: validation_result
      ge_cloud_credentials:
        access_token: {ge_cloud_access_token}
        organization_id: {ge_cloud_organization_id}
      suppress_store_backend_id: True

  default_checkpoint_store:
    class_name: CheckpointStore
    store_backend:
      class_name: {GXCloudStoreBackend.__name__}
      ge_cloud_base_url: {ge_cloud_base_url}
      ge_cloud_resource_type: checkpoint
      ge_cloud_credentials:
        access_token: {ge_cloud_access_token}
        organization_id: {ge_cloud_organization_id}
      suppress_store_backend_id: True

  default_profiler_store:
    class_name: ProfilerStore
    store_backend:
      class_name: {GXCloudStoreBackend.__name__}
      ge_cloud_base_url: {ge_cloud_base_url}
      ge_cloud_resource_type: profiler
      ge_cloud_credentials:
        access_token: {ge_cloud_access_token}
        organization_id: {ge_cloud_organization_id}
      suppress_store_backend_id: True

evaluation_parameter_store_name: default_evaluation_parameter_store
expectations_store_name: default_expectations_store
validations_store_name: default_validations_store
checkpoint_store_name: default_checkpoint_store
profiler_store_name: default_profiler_store

include_rendered_content:
    globally: True
"""
    data_context_config_dict = yaml.load(config_yaml_str)
    return DataContextConfig(**data_context_config_dict)


@pytest.fixture
def ge_cloud_config_e2e() -> GXCloudConfig:
    """
    Uses live credentials stored in the Great Expectations Cloud backend.
    """
    base_url = os.environ["GE_CLOUD_BASE_URL"]
    organization_id = os.environ["GE_CLOUD_ORGANIZATION_ID"]
    access_token = os.environ["GE_CLOUD_ACCESS_TOKEN"]
    ge_cloud_config = GXCloudConfig(
        base_url=base_url,
        organization_id=organization_id,
        access_token=access_token,
    )
    return ge_cloud_config


@pytest.fixture
@mock.patch(
    "great_expectations.data_context.store.DatasourceStore.list_keys",
    return_value=[],
)
def empty_base_data_context_in_cloud_mode(
    mock_list_keys: mock.MagicMock,  # Avoid making a call to Cloud backend during datasource instantiation
    tmp_path: pathlib.Path,
    empty_ge_cloud_data_context_config: DataContextConfig,
    ge_cloud_config: GXCloudConfig,
) -> BaseDataContext:
    project_path = tmp_path / "empty_data_context"
    project_path.mkdir()
    project_path = str(project_path)

    context = ge.data_context.BaseDataContext(
        project_config=empty_ge_cloud_data_context_config,
        context_root_dir=project_path,
        ge_cloud_mode=True,
        ge_cloud_config=ge_cloud_config,
    )
    assert context.list_datasources() == []
    return context


@pytest.fixture
def empty_data_context_in_cloud_mode(
    tmp_path: pathlib.Path,
    ge_cloud_config: GXCloudConfig,
    empty_ge_cloud_data_context_config: DataContextConfig,
):
    """This fixture is a DataContext in cloud mode that mocks calls to the cloud backend during setup so that it can be instantiated in tests."""
    project_path = tmp_path / "empty_data_context"
    project_path.mkdir()
    project_path_name: str = str(project_path)

    def mocked_config(*args, **kwargs) -> DataContextConfig:
        return empty_ge_cloud_data_context_config

    def mocked_get_ge_cloud_config(*args, **kwargs) -> GXCloudConfig:
        return ge_cloud_config

    with mock.patch(
        "great_expectations.data_context.DataContext._save_project_config"
    ), mock.patch(
        "great_expectations.data_context.data_context.CloudDataContext.retrieve_data_context_config_from_ge_cloud",
        autospec=True,
        side_effect=mocked_config,
    ), mock.patch(
        "great_expectations.data_context.data_context.CloudDataContext.get_ge_cloud_config",
        autospec=True,
        side_effect=mocked_get_ge_cloud_config,
    ):
        context = DataContext(
            ge_cloud_mode=True,
            context_root_dir=project_path_name,
        )
        return context


@pytest.fixture
def empty_cloud_data_context(
    tmp_path: pathlib.Path,
    empty_ge_cloud_data_context_config: DataContextConfig,
    ge_cloud_config: GXCloudConfig,
) -> CloudDataContext:
    project_path = tmp_path / "empty_data_context"
    project_path.mkdir()
    project_path_name: str = str(project_path)

    cloud_data_context: CloudDataContext = CloudDataContext(
        project_config=empty_ge_cloud_data_context_config,
        context_root_dir=project_path_name,
        ge_cloud_base_url=ge_cloud_config.base_url,
        ge_cloud_access_token=ge_cloud_config.access_token,
        ge_cloud_organization_id=ge_cloud_config.organization_id,
    )
    return cloud_data_context


@pytest.fixture
@mock.patch(
    "great_expectations.data_context.store.DatasourceStore.list_keys",
    return_value=[],
)
def empty_base_data_context_in_cloud_mode_custom_base_url(
    mock_list_keys: mock.MagicMock,  # Avoid making a call to Cloud backend during datasource instantiation
    tmp_path: pathlib.Path,
    empty_ge_cloud_data_context_config: DataContextConfig,
    ge_cloud_config: GXCloudConfig,
) -> BaseDataContext:
    project_path = tmp_path / "empty_data_context"
    project_path.mkdir()
    project_path = str(project_path)

    custom_base_url: str = "https://some_url.org"
    custom_ge_cloud_config = copy.deepcopy(ge_cloud_config)
    custom_ge_cloud_config.base_url = custom_base_url

    context = ge.data_context.BaseDataContext(
        project_config=empty_ge_cloud_data_context_config,
        context_root_dir=project_path,
        ge_cloud_mode=True,
        ge_cloud_config=custom_ge_cloud_config,
    )
    assert context.list_datasources() == []
    assert context.ge_cloud_config.base_url != ge_cloud_config.base_url
    assert context.ge_cloud_config.base_url == custom_base_url
    return context


@pytest.fixture
def cloud_data_context_with_datasource_pandas_engine(
    empty_cloud_data_context: CloudDataContext, db_file
):
    context: CloudDataContext = empty_cloud_data_context
    config = yaml.load(
        f"""
    class_name: Datasource
    execution_engine:
        class_name: PandasExecutionEngine
    data_connectors:
        default_runtime_data_connector_name:
            class_name: RuntimeDataConnector
            batch_identifiers:
                - default_identifier_name
        """,
    )

    # DatasourceStore.set() in a Cloud-back env usually makes an external HTTP request
    # and returns the config it persisted. This side effect enables us to mimick that
    # behavior while avoiding requests.
    def set_side_effect(key, value):
        return value

    with mock.patch(
        "great_expectations.data_context.store.gx_cloud_store_backend.GXCloudStoreBackend.list_keys"
    ), mock.patch(
        "great_expectations.data_context.store.datasource_store.DatasourceStore.set",
        side_effect=set_side_effect,
    ):
        context.add_datasource(
            "my_datasource",
            **config,
        )
    return context


@pytest.fixture
def profiler_name() -> str:
    return "my_first_profiler"


@pytest.fixture
def profiler_store_name() -> str:
    return "profiler_store"


@pytest.fixture
def profiler_rules() -> dict:
    rules = {
        "rule_1": {
            "variables": {},
            "domain_builder": {
                "class_name": "TableDomainBuilder",
            },
            "parameter_builders": [
                {
                    "class_name": "MetricMultiBatchParameterBuilder",
                    "name": "my_parameter",
                    "metric_name": "my_metric",
                },
            ],
            "expectation_configuration_builders": [
                {
                    "class_name": "DefaultExpectationConfigurationBuilder",
                    "expectation_type": "expect_column_pair_values_A_to_be_greater_than_B",
                    "column_A": "$domain.domain_kwargs.column_A",
                    "column_B": "$domain.domain_kwargs.column_B",
                    "my_arg": "$parameter.my_parameter.value[0]",
                    "my_other_arg": "$parameter.my_parameter.value[1]",
                    "meta": {
                        "profiler_details": {
                            "my_parameter_estimator": "$parameter.my_parameter.details",
                            "note": "Important remarks about estimation algorithm.",
                        },
                    },
                },
            ],
        },
    }
    return rules


@pytest.fixture
def profiler_config_with_placeholder_args(
    profiler_name: str,
    profiler_rules: dict,
) -> RuleBasedProfilerConfig:
    """
    This fixture does not correspond to a practical profiler with rules, whose constituent components perform meaningful
    computations; rather, it uses "placeholder" style attribute values, which is adequate for configuration level tests.
    """
    return RuleBasedProfilerConfig(
        name=profiler_name,
        config_version=1.0,
        variables={
            "false_positive_threshold": 1.0e-2,
        },
        rules=profiler_rules,
    )


@pytest.fixture
def empty_profiler_store(profiler_store_name: str) -> ProfilerStore:
    return ProfilerStore(profiler_store_name)


@pytest.fixture
def profiler_key(profiler_name: str) -> ConfigurationIdentifier:
    return ConfigurationIdentifier(configuration_key=profiler_name)


@pytest.fixture
def ge_cloud_profiler_id() -> str:
    return "my_ge_cloud_profiler_id"


@pytest.fixture
def ge_cloud_profiler_key() -> GXCloudIdentifier:
    return GXCloudIdentifier(resource_type=GXCloudRESTResource.PROFILER)


@pytest.fixture
def populated_profiler_store(
    empty_profiler_store: ProfilerStore,
    profiler_config_with_placeholder_args: RuleBasedProfilerConfig,
    profiler_key: ConfigurationIdentifier,
) -> ProfilerStore:
    # Roundtrip through schema validation to remove any illegal fields add/or restore any missing fields.
    serialized_config: dict = ruleBasedProfilerConfigSchema.dump(
        profiler_config_with_placeholder_args
    )
    deserialized_config: dict = ruleBasedProfilerConfigSchema.load(serialized_config)

    deserialized_config.pop("module_name")
    deserialized_config.pop("class_name")

    profiler_config = RuleBasedProfilerConfig(**deserialized_config)

    profiler_store = empty_profiler_store
    profiler_store.set(key=profiler_key, value=profiler_config)
    return profiler_store


@pytest.fixture
@freeze_time("09/26/2019 13:42:41")
def alice_columnar_table_single_batch(empty_data_context):
    """
    About the "Alice" User Workflow Fixture

    Alice has a single table of columnar data called user_events (DataAsset) that she wants to check periodically as new
    data is added.

      - She knows what some of the columns mean, but not all - and there are MANY of them (only a subset currently shown
        in examples and fixtures).

      - She has organized other tables similarly so that for example column name suffixes indicate which are for user
        ids (_id) and which timestamps are for versioning (_ts).

    She wants to use a configurable profiler to generate a description (ExpectationSuite) about table so that she can:

        1. use it to validate the user_events table periodically and set up alerts for when things change

        2. have a place to add her domain knowledge of the data (that can also be validated against new data)

        3. if all goes well, generalize some of the Profiler to use on her other tables

    Alice configures her Profiler using the YAML configurations and data file locations captured in this fixture.
    """
    verbose_profiler_config_file_path: str = file_relative_path(
        __file__,
        os.path.join(
            "test_fixtures",
            "rule_based_profiler",
            "alice_user_workflow_verbose_profiler_config.yml",
        ),
    )

    verbose_profiler_config: str
    with open(verbose_profiler_config_file_path) as f:
        verbose_profiler_config = f.read()

    my_rule_for_user_ids_expectation_configurations: List[ExpectationConfiguration] = [
        ExpectationConfiguration(
            expectation_type="expect_column_values_to_be_of_type",
            kwargs={
                "column": "user_id",
                "type_": "INTEGER",
            },
            meta={},
        ),
        ExpectationConfiguration(
            expectation_type="expect_column_values_to_be_between",
            kwargs={
                "min_value": 1000,
                "max_value": 999999999999,
                "column": "user_id",
            },
            meta={},
        ),
        ExpectationConfiguration(
            expectation_type="expect_column_values_to_not_be_null",
            kwargs={
                "column": "user_id",
            },
            meta={},
        ),
        ExpectationConfiguration(
            expectation_type="expect_column_values_to_be_less_than",
            meta={},
            kwargs={"value": 9488404, "column": "user_id"},
        ),
        ExpectationConfiguration(
            expectation_type="expect_column_values_to_be_greater_than",
            meta={},
            kwargs={"value": 397433, "column": "user_id"},
        ),
    ]

    event_ts_column_data: Dict[str, str] = {
        "column_name": "event_ts",
        "observed_max_time_str": "2004-10-19 11:05:20",
        "observed_strftime_format": "%Y-%m-%d %H:%M:%S",
    }

    my_rule_for_timestamps_column_data: List[Dict[str, str]] = [
        event_ts_column_data,
        {
            "column_name": "server_ts",
            "observed_max_time_str": "2004-10-19 11:05:20",
        },
        {
            "column_name": "device_ts",
            "observed_max_time_str": "2004-10-19 11:05:22",
        },
    ]
    my_rule_for_timestamps_expectation_configurations: List[
        ExpectationConfiguration
    ] = []
    column_data: Dict[str, str]

    expected_candidate_strings_dict: dict = {
        "%Y-%m-%d %H:%M:%S": 1.0,
        "%y/%m/%d %H:%M:%S": 0.0,
        "%y/%m/%d": 0.0,
        "%y-%m-%d %H:%M:%S,%f %z": 0.0,
        "%y-%m-%d %H:%M:%S,%f": 0.0,
        "%y-%m-%d %H:%M:%S": 0.0,
        "%y-%m-%d": 0.0,
        "%y%m%d %H:%M:%S": 0.0,
        "%m/%d/%y*%H:%M:%S": 0.0,
        "%m/%d/%y %H:%M:%S %z": 0.0,
        "%m/%d/%Y*%H:%M:%S*%f": 0.0,
        "%m/%d/%Y*%H:%M:%S": 0.0,
        "%m/%d/%Y %H:%M:%S %z": 0.0,
        "%m/%d/%Y %H:%M:%S %p:%f": 0.0,
        "%m/%d/%Y %H:%M:%S %p": 0.0,
        "%m/%d/%Y": 0.0,
        "%m-%d-%Y": 0.0,
        "%m%d_%H:%M:%S.%f": 0.0,
        "%m%d_%H:%M:%S": 0.0,
        "%d/%m/%Y": 0.0,
        "%d/%b/%Y:%H:%M:%S %z": 0.0,
        "%d/%b/%Y:%H:%M:%S": 0.0,
        "%d/%b/%Y %H:%M:%S": 0.0,
        "%d/%b %H:%M:%S,%f": 0.0,
        "%d-%m-%Y": 0.0,
        "%d-%b-%Y %H:%M:%S.%f": 0.0,
        "%d-%b-%Y %H:%M:%S": 0.0,
        "%d %b %Y %H:%M:%S*%f": 0.0,
        "%d %b %Y %H:%M:%S": 0.0,
        "%b %d, %Y %H:%M:%S %p": 0.0,
        "%b %d %Y %H:%M:%S": 0.0,
        "%b %d %H:%M:%S %z %Y": 0.0,
        "%b %d %H:%M:%S %z": 0.0,
        "%b %d %H:%M:%S %Y": 0.0,
        "%b %d %H:%M:%S": 0.0,
        "%Y/%m/%d*%H:%M:%S": 0.0,
        "%Y/%m/%d": 0.0,
        "%Y-%m-%dT%z": 0.0,
        "%Y-%m-%d*%H:%M:%S:%f": 0.0,
        "%Y-%m-%d*%H:%M:%S": 0.0,
        "%Y-%m-%d'T'%H:%M:%S.%f'%z'": 0.0,
        "%Y-%m-%d'T'%H:%M:%S.%f": 0.0,
        "%Y-%m-%d'T'%H:%M:%S'%z'": 0.0,
        "%Y-%m-%d'T'%H:%M:%S%z": 0.0,
        "%Y-%m-%d'T'%H:%M:%S": 0.0,
        "%Y-%m-%d %H:%M:%S.%f%z": 0.0,
        "%Y-%m-%d %H:%M:%S.%f": 0.0,
        "%Y-%m-%d %H:%M:%S,%f%z": 0.0,
        "%Y-%m-%d %H:%M:%S,%f": 0.0,
        "%Y-%m-%d %H:%M:%S%z": 0.0,
        "%Y-%m-%d %H:%M:%S %z": 0.0,
        "%Y-%m-%d": 0.0,
        "%Y%m%d %H:%M:%S.%f": 0.0,
        "%Y %b %d %H:%M:%S.%f*%Z": 0.0,
        "%Y %b %d %H:%M:%S.%f %Z": 0.0,
        "%Y %b %d %H:%M:%S.%f": 0.0,
        "%H:%M:%S.%f": 0.0,
        "%H:%M:%S,%f": 0.0,
        "%H:%M:%S": 0.0,
    }

    for column_data in my_rule_for_timestamps_column_data:
        my_rule_for_timestamps_expectation_configurations.extend(
            [
                ExpectationConfiguration(
                    expectation_type="expect_column_values_to_be_of_type",
                    kwargs={
                        "column": column_data["column_name"],
                        "type_": "TIMESTAMP",
                    },
                    meta={},
                ),
                ExpectationConfiguration(
                    expectation_type="expect_column_values_to_be_increasing",
                    kwargs={
                        "column": column_data["column_name"],
                    },
                    meta={},
                ),
                ExpectationConfiguration(
                    expectation_type="expect_column_values_to_be_dateutil_parseable",
                    kwargs={
                        "column": column_data["column_name"],
                    },
                    meta={},
                ),
                ExpectationConfiguration(
                    expectation_type="expect_column_min_to_be_between",
                    kwargs={
                        "column": column_data["column_name"],
                        "min_value": "2004-10-19T10:23:54",  # From variables
                        "max_value": "2004-10-19T10:23:54",  # From variables
                    },
                    meta={
                        "notes": {
                            "format": "markdown",
                            "content": [
                                "### This expectation confirms no events occur before tracking started **2004-10-19 10:23:54**"
                            ],
                        }
                    },
                ),
                ExpectationConfiguration(
                    expectation_type="expect_column_max_to_be_between",
                    kwargs={
                        "column": column_data["column_name"],
                        "min_value": "2004-10-19T10:23:54",  # From variables
                        "max_value": event_ts_column_data[
                            "observed_max_time_str"
                        ],  # Pin to event_ts column
                    },
                    meta={
                        "notes": {
                            "format": "markdown",
                            "content": [
                                "### This expectation confirms that the event_ts contains the latest timestamp of all domains"
                            ],
                        }
                    },
                ),
                ExpectationConfiguration(
                    expectation_type="expect_column_values_to_match_strftime_format",
                    kwargs={
                        "column": column_data["column_name"],
                        "strftime_format": event_ts_column_data[
                            "observed_strftime_format"
                        ],  # Pin to event_ts column
                    },
                    meta={
                        "profiler_details": {
                            "success_ratio": 1.0,
                            "candidate_strings": expected_candidate_strings_dict,
                        },
                        "notes": {
                            "format": "markdown",
                            "content": [
                                "### This expectation confirms that fields ending in _ts are of the format detected by parameter builder SimpleDateFormatStringParameterBuilder"
                            ],
                        },
                    },
                ),
            ]
        )

    my_rule_for_one_cardinality_expectation_configurations: List[
        ExpectationConfiguration
    ] = [
        ExpectationConfiguration(
            expectation_type="expect_column_values_to_be_in_set",
            kwargs={
                "column": "user_agent",
                "value_set": [
                    "Mozilla/5.0 (Windows NT 10.0; Win64; x64) AppleWebKit/537.36 (KHTML, like Gecko) Chrome/74.0.3729.169 Safari/537.36"
                ],
            },
            meta={},
        ),
    ]

    expectation_configurations: List[ExpectationConfiguration] = []

    expectation_configurations.extend(my_rule_for_user_ids_expectation_configurations)
    expectation_configurations.extend(my_rule_for_timestamps_expectation_configurations)
    expectation_configurations.extend(
        my_rule_for_one_cardinality_expectation_configurations
    )

    expectation_suite_name: str = "alice_columnar_table_single_batch"
    expected_expectation_suite = ExpectationSuite(
        expectation_suite_name=expectation_suite_name, data_context=empty_data_context
    )
    expectation_configuration: ExpectationConfiguration
    for expectation_configuration in expectation_configurations:
        # NOTE Will 20211208 add_expectation() method, although being called by an ExpectationSuite instance, is being
        # called within a fixture, and we will prevent it from sending a usage_event by calling the private method
        # _add_expectation().
        expected_expectation_suite._add_expectation(
            expectation_configuration=expectation_configuration, send_usage_event=False
        )

    expected_effective_profiler_config: dict = {
        "name": "alice user workflow",
        "config_version": 1.0,
        "variables": {
            "integer_type": "INTEGER",
            "timestamp_type": "TIMESTAMP",
            "very_small_user_id": 1000,
            "very_large_user_id": 999999999999,
            "min_timestamp": datetime.datetime(2004, 10, 19, 10, 23, 54),
        },
        "rules": {
            "my_rule_for_user_ids": {
                "variables": {},
                "domain_builder": {
                    "column_name_suffixes": ["_id", "_ID"],
                    "class_name": "MyCustomSemanticTypeColumnDomainBuilder",
                    "module_name": "tests.test_fixtures.rule_based_profiler.plugins.my_custom_semantic_type_column_domain_builder",
                    "semantic_types": ["user_id"],
                },
                "parameter_builders": [
                    {
                        "module_name": "great_expectations.rule_based_profiler.parameter_builder.metric_single_batch_parameter_builder",
                        "class_name": "MetricSingleBatchParameterBuilder",
                        "name": "my_min_user_id",
                        "metric_name": "column.min",
                        "metric_domain_kwargs": "$domain.domain_kwargs",
                        "metric_value_kwargs": None,
                        "enforce_numeric_metric": False,
                        "replace_nan_with_zero": False,
                        "reduce_scalar_metric": True,
                        "evaluation_parameter_builder_configs": None,
                    },
                    {
                        "module_name": "great_expectations.rule_based_profiler.parameter_builder.metric_single_batch_parameter_builder",
                        "class_name": "MetricSingleBatchParameterBuilder",
                        "name": "my_max_user_id",
                        "metric_name": "column.max",
                        "metric_domain_kwargs": "$domain.domain_kwargs",
                        "metric_value_kwargs": None,
                        "enforce_numeric_metric": False,
                        "replace_nan_with_zero": False,
                        "reduce_scalar_metric": True,
                        "evaluation_parameter_builder_configs": None,
                    },
                ],
                "expectation_configuration_builders": [
                    {
                        "column": "$domain.domain_kwargs.column",
                        "meta": {},
                        "expectation_type": "expect_column_values_to_be_of_type",
                        "condition": None,
                        "class_name": "DefaultExpectationConfigurationBuilder",
                        "module_name": "great_expectations.rule_based_profiler.expectation_configuration_builder.default_expectation_configuration_builder",
                        "validation_parameter_builder_configs": None,
                        "type_": "$variables.integer_type",
                    },
                    {
                        "column": "$domain.domain_kwargs.column",
                        "meta": {},
                        "expectation_type": "expect_column_values_to_be_between",
                        "max_value": "$variables.very_large_user_id",
                        "condition": None,
                        "class_name": "DefaultExpectationConfigurationBuilder",
                        "min_value": "$variables.very_small_user_id",
                        "module_name": "great_expectations.rule_based_profiler.expectation_configuration_builder.default_expectation_configuration_builder",
                        "validation_parameter_builder_configs": None,
                    },
                    {
                        "column": "$domain.domain_kwargs.column",
                        "meta": {},
                        "expectation_type": "expect_column_values_to_not_be_null",
                        "condition": None,
                        "class_name": "DefaultExpectationConfigurationBuilder",
                        "module_name": "great_expectations.rule_based_profiler.expectation_configuration_builder.default_expectation_configuration_builder",
                        "validation_parameter_builder_configs": None,
                    },
                    {
                        "column": "$domain.domain_kwargs.column",
                        "meta": {},
                        "expectation_type": "expect_column_values_to_be_less_than",
                        "condition": "$parameter.my_max_user_id.value < $variables.very_large_user_id",
                        "class_name": "DefaultExpectationConfigurationBuilder",
                        "value": "$parameter.my_max_user_id.value",
                        "module_name": "great_expectations.rule_based_profiler.expectation_configuration_builder.default_expectation_configuration_builder",
                        "validation_parameter_builder_configs": None,
                    },
                    {
                        "column": "$domain.domain_kwargs.column",
                        "meta": {},
                        "expectation_type": "expect_column_values_to_be_greater_than",
                        "condition": "$parameter.my_min_user_id.value > 0 & $parameter.my_min_user_id.value > $variables.very_small_user_id",
                        "class_name": "DefaultExpectationConfigurationBuilder",
                        "value": "$parameter.my_min_user_id.value",
                        "module_name": "great_expectations.rule_based_profiler.expectation_configuration_builder.default_expectation_configuration_builder",
                        "validation_parameter_builder_configs": None,
                    },
                ],
            },
            "my_rule_for_timestamps": {
                "variables": {},
                "domain_builder": {
                    "exclude_column_names": None,
                    "semantic_type_filter_class_name": None,
                    "exclude_semantic_types": None,
                    "class_name": "ColumnDomainBuilder",
                    "include_column_name_suffixes": ["_ts"],
                    "include_semantic_types": None,
                    "exclude_column_name_suffixes": None,
                    "include_column_names": None,
                    "module_name": "great_expectations.rule_based_profiler.domain_builder.column_domain_builder",
                    "semantic_type_filter_module_name": None,
                },
                "parameter_builders": [
                    {
                        "module_name": "great_expectations.rule_based_profiler.parameter_builder.metric_single_batch_parameter_builder",
                        "class_name": "MetricSingleBatchParameterBuilder",
                        "name": "my_max_ts",
                        "metric_name": "column.max",
                        "metric_domain_kwargs": "$domain.domain_kwargs",
                        "metric_value_kwargs": None,
                        "enforce_numeric_metric": False,
                        "replace_nan_with_zero": False,
                        "reduce_scalar_metric": True,
                        "evaluation_parameter_builder_configs": None,
                    },
                    {
                        "module_name": "great_expectations.rule_based_profiler.parameter_builder.metric_single_batch_parameter_builder",
                        "class_name": "MetricSingleBatchParameterBuilder",
                        "name": "my_max_event_ts",
                        "metric_name": "column.max",
                        "metric_domain_kwargs": {"column": "event_ts"},
                        "metric_value_kwargs": None,
                        "enforce_numeric_metric": False,
                        "replace_nan_with_zero": False,
                        "reduce_scalar_metric": True,
                        "evaluation_parameter_builder_configs": None,
                    },
                    {
                        "module_name": "great_expectations.rule_based_profiler.parameter_builder.metric_multi_batch_parameter_builder",
                        "class_name": "MetricMultiBatchParameterBuilder",
                        "name": "my_min_ts",
                        "metric_name": "column.min",
                        "metric_domain_kwargs": "$domain.domain_kwargs",
                        "metric_value_kwargs": None,
                        "enforce_numeric_metric": False,
                        "reduce_scalar_metric": True,
                        "replace_nan_with_zero": False,
                        "evaluation_parameter_builder_configs": None,
                    },
                    {
                        "module_name": "great_expectations.rule_based_profiler.parameter_builder.simple_date_format_string_parameter_builder",
                        "class_name": "SimpleDateFormatStringParameterBuilder",
                        "name": "my_date_format",
                        "metric_domain_kwargs": {"column": "event_ts"},
                        "metric_value_kwargs": None,
                        "candidate_strings": [
                            "%H:%M:%S",
                            "%H:%M:%S,%f",
                            "%H:%M:%S.%f",
                            "%Y %b %d %H:%M:%S.%f %Z",
                            "%Y %b %d %H:%M:%S.%f",
                            "%Y %b %d %H:%M:%S.%f*%Z",
                            "%Y%m%d %H:%M:%S.%f",
                            "%Y-%m-%d %H:%M:%S %z",
                            "%Y-%m-%d %H:%M:%S",
                            "%Y-%m-%d %H:%M:%S%z",
                            "%Y-%m-%d %H:%M:%S,%f",
                            "%Y-%m-%d %H:%M:%S,%f%z",
                            "%Y-%m-%d %H:%M:%S.%f",
                            "%Y-%m-%d %H:%M:%S.%f%z",
                            "%Y-%m-%d",
                            "%Y-%m-%d'T'%H:%M:%S",
                            "%Y-%m-%d'T'%H:%M:%S%z",
                            "%Y-%m-%d'T'%H:%M:%S'%z'",
                            "%Y-%m-%d'T'%H:%M:%S.%f",
                            "%Y-%m-%d'T'%H:%M:%S.%f'%z'",
                            "%Y-%m-%d*%H:%M:%S",
                            "%Y-%m-%d*%H:%M:%S:%f",
                            "%Y-%m-%dT%z",
                            "%Y/%m/%d",
                            "%Y/%m/%d*%H:%M:%S",
                            "%b %d %H:%M:%S %Y",
                            "%b %d %H:%M:%S %z %Y",
                            "%b %d %H:%M:%S %z",
                            "%b %d %H:%M:%S",
                            "%b %d %Y %H:%M:%S",
                            "%b %d, %Y %H:%M:%S %p",
                            "%d %b %Y %H:%M:%S",
                            "%d %b %Y %H:%M:%S*%f",
                            "%d-%b-%Y %H:%M:%S",
                            "%d-%b-%Y %H:%M:%S.%f",
                            "%d-%m-%Y",
                            "%d/%b %H:%M:%S,%f",
                            "%d/%b/%Y %H:%M:%S",
                            "%d/%b/%Y:%H:%M:%S %z",
                            "%d/%b/%Y:%H:%M:%S",
                            "%d/%m/%Y",
                            "%m%d_%H:%M:%S",
                            "%m%d_%H:%M:%S.%f",
                            "%m-%d-%Y",
                            "%m/%d/%Y %H:%M:%S %p",
                            "%m/%d/%Y %H:%M:%S %p:%f",
                            "%m/%d/%Y %H:%M:%S %z",
                            "%m/%d/%Y",
                            "%m/%d/%Y*%H:%M:%S",
                            "%m/%d/%Y*%H:%M:%S*%f",
                            "%m/%d/%y %H:%M:%S %z",
                            "%m/%d/%y*%H:%M:%S",
                            "%y%m%d %H:%M:%S",
                            "%y-%m-%d %H:%M:%S",
                            "%y-%m-%d %H:%M:%S,%f %z",
                            "%y-%m-%d %H:%M:%S,%f",
                            "%y-%m-%d",
                            "%y/%m/%d %H:%M:%S",
                            "%y/%m/%d",
                        ],
                        "threshold": 1.0,
                        "evaluation_parameter_builder_configs": None,
                    },
                ],
                "expectation_configuration_builders": [
                    {
                        "column": "$domain.domain_kwargs.column",
                        "meta": {},
                        "expectation_type": "expect_column_values_to_be_of_type",
                        "condition": None,
                        "class_name": "DefaultExpectationConfigurationBuilder",
                        "module_name": "great_expectations.rule_based_profiler.expectation_configuration_builder.default_expectation_configuration_builder",
                        "validation_parameter_builder_configs": None,
                        "type_": "$variables.timestamp_type",
                    },
                    {
                        "column": "$domain.domain_kwargs.column",
                        "meta": {},
                        "expectation_type": "expect_column_values_to_be_increasing",
                        "condition": None,
                        "class_name": "DefaultExpectationConfigurationBuilder",
                        "module_name": "great_expectations.rule_based_profiler.expectation_configuration_builder.default_expectation_configuration_builder",
                        "validation_parameter_builder_configs": None,
                    },
                    {
                        "column": "$domain.domain_kwargs.column",
                        "meta": {},
                        "expectation_type": "expect_column_values_to_be_dateutil_parseable",
                        "condition": None,
                        "class_name": "DefaultExpectationConfigurationBuilder",
                        "module_name": "great_expectations.rule_based_profiler.expectation_configuration_builder.default_expectation_configuration_builder",
                        "validation_parameter_builder_configs": None,
                    },
                    {
                        "column": "$domain.domain_kwargs.column",
                        "meta": {
                            "notes": {
                                "format": "markdown",
                                "content": [
                                    "### This expectation confirms no events occur before tracking started **2004-10-19 10:23:54**"
                                ],
                            }
                        },
                        "expectation_type": "expect_column_min_to_be_between",
                        "max_value": "$variables.min_timestamp",
                        "condition": None,
                        "class_name": "DefaultExpectationConfigurationBuilder",
                        "min_value": "$variables.min_timestamp",
                        "module_name": "great_expectations.rule_based_profiler.expectation_configuration_builder.default_expectation_configuration_builder",
                        "validation_parameter_builder_configs": None,
                    },
                    {
                        "column": "$domain.domain_kwargs.column",
                        "meta": {
                            "notes": {
                                "format": "markdown",
                                "content": [
                                    "### This expectation confirms that the event_ts contains the latest timestamp of all domains"
                                ],
                            }
                        },
                        "expectation_type": "expect_column_max_to_be_between",
                        "max_value": "$parameter.my_max_event_ts.value",
                        "condition": None,
                        "class_name": "DefaultExpectationConfigurationBuilder",
                        "min_value": "$variables.min_timestamp",
                        "module_name": "great_expectations.rule_based_profiler.expectation_configuration_builder.default_expectation_configuration_builder",
                        "validation_parameter_builder_configs": None,
                    },
                    {
                        "column": "$domain.domain_kwargs.column",
                        "meta": {
                            "profiler_details": "$parameter.my_date_format.details",
                            "notes": {
                                "format": "markdown",
                                "content": [
                                    "### This expectation confirms that fields ending in _ts are of the format detected by parameter builder SimpleDateFormatStringParameterBuilder"
                                ],
                            },
                        },
                        "expectation_type": "expect_column_values_to_match_strftime_format",
                        "condition": None,
                        "class_name": "DefaultExpectationConfigurationBuilder",
                        "strftime_format": "$parameter.my_date_format.value",
                        "module_name": "great_expectations.rule_based_profiler.expectation_configuration_builder.default_expectation_configuration_builder",
                        "validation_parameter_builder_configs": None,
                    },
                ],
            },
            "my_rule_for_one_cardinality": {
                "variables": {},
                "domain_builder": {
                    "exclude_column_names": ["id"],
                    "semantic_type_filter_class_name": None,
                    "max_proportion_unique": None,
                    "exclude_semantic_types": ["binary", "currency", "identifier"],
                    "max_unique_values": None,
                    "allowed_semantic_types_passthrough": ["logic"],
                    "class_name": "CategoricalColumnDomainBuilder",
                    "include_column_name_suffixes": None,
                    "include_semantic_types": None,
                    "exclude_column_name_suffixes": None,
                    "include_column_names": None,
                    "cardinality_limit_mode": "ONE",
                    "module_name": "great_expectations.rule_based_profiler.domain_builder.categorical_column_domain_builder",
                    "semantic_type_filter_module_name": None,
                },
                "parameter_builders": [
                    {
                        "module_name": "great_expectations.rule_based_profiler.parameter_builder.value_set_multi_batch_parameter_builder",
                        "class_name": "ValueSetMultiBatchParameterBuilder",
                        "name": "my_user_agent_value_set",
                        "metric_domain_kwargs": "$domain.domain_kwargs",
                        "metric_value_kwargs": None,
                        "evaluation_parameter_builder_configs": None,
                    }
                ],
                "expectation_configuration_builders": [
                    {
                        "column": "$domain.domain_kwargs.column",
                        "meta": {},
                        "expectation_type": "expect_column_values_to_be_in_set",
                        "condition": None,
                        "class_name": "DefaultExpectationConfigurationBuilder",
                        "value_set": "$parameter.my_user_agent_value_set.value",
                        "module_name": "great_expectations.rule_based_profiler.expectation_configuration_builder.default_expectation_configuration_builder",
                        "validation_parameter_builder_configs": None,
                    }
                ],
            },
        },
    }

    # NOTE that this expectation suite should fail when validated on the data in "sample_data_relative_path"
    # because the device_ts is ahead of the event_ts for the latest event
    sample_data_relative_path: str = "alice_columnar_table_single_batch_data.csv"

    expected_expectation_suite.add_citation(
        comment="Created by Rule-Based Profiler with the configuration included.",
        profiler_config=expected_effective_profiler_config,
    )

    return {
        "profiler_config": verbose_profiler_config,
        "expected_expectation_suite_name": expectation_suite_name,
        "expected_expectation_suite": expected_expectation_suite,
        "sample_data_relative_path": sample_data_relative_path,
    }


@pytest.fixture
def alice_columnar_table_single_batch_context(
    monkeypatch,
    empty_data_context_stats_enabled,
    alice_columnar_table_single_batch,
):
    context: DataContext = empty_data_context_stats_enabled
    # We need our salt to be consistent between runs to ensure idempotent anonymized values
    # <WILL> 20220630 - this is part of the DataContext Refactor and will be removed
    # (ie. adjusted to be context._usage_statistics_handler)
    context._data_context._usage_statistics_handler = UsageStatisticsHandler(
        context, "00000000-0000-0000-0000-00000000a004", "N/A"
    )
    monkeypatch.chdir(context.root_directory)
    data_relative_path: str = "../data"
    data_path: str = os.path.join(context.root_directory, data_relative_path)
    os.makedirs(data_path, exist_ok=True)

    # Copy data
    filename: str = alice_columnar_table_single_batch["sample_data_relative_path"]
    shutil.copy(
        file_relative_path(
            __file__,
            os.path.join(
                "test_sets",
                f"{filename}",
            ),
        ),
        str(os.path.join(data_path, filename)),
    )

    data_connector_base_directory: str = "./"
    monkeypatch.setenv("base_directory", data_connector_base_directory)
    monkeypatch.setenv("data_fixtures_root", data_relative_path)

    datasource_name: str = "alice_columnar_table_single_batch_datasource"
    data_connector_name: str = "alice_columnar_table_single_batch_data_connector"
    data_asset_name: str = "alice_columnar_table_single_batch_data_asset"
    datasource_config: str = rf"""
class_name: Datasource
module_name: great_expectations.datasource
execution_engine:
  module_name: great_expectations.execution_engine
  class_name: PandasExecutionEngine
data_connectors:
  {data_connector_name}:
    class_name: ConfiguredAssetFilesystemDataConnector
    assets:
      {data_asset_name}:
        module_name: great_expectations.datasource.data_connector.asset
        group_names:
          - filename
        pattern: (.*)\.csv
        reader_options:
          delimiter: ","
        class_name: Asset
        base_directory: ${{data_fixtures_root}}
        glob_directive: "*.csv"
    base_directory: ${{base_directory}}
    module_name: great_expectations.datasource.data_connector
        """

    context.add_datasource(name=datasource_name, **yaml.load(datasource_config))

    assert context.list_datasources() == [
        {
            "class_name": "Datasource",
            "data_connectors": {
                data_connector_name: {
                    "assets": {
                        data_asset_name: {
                            "base_directory": data_relative_path,
                            "class_name": "Asset",
                            "glob_directive": "*.csv",
                            "group_names": ["filename"],
                            "module_name": "great_expectations.datasource.data_connector.asset",
                            "pattern": "(.*)\\.csv",
                            "reader_options": {"delimiter": ","},
                        }
                    },
                    "base_directory": data_connector_base_directory,
                    "class_name": "ConfiguredAssetFilesystemDataConnector",
                    "module_name": "great_expectations.datasource.data_connector",
                },
            },
            "execution_engine": {
                "class_name": "PandasExecutionEngine",
                "module_name": "great_expectations.execution_engine",
            },
            "module_name": "great_expectations.datasource",
            "name": datasource_name,
        }
    ]
    return context


@pytest.fixture
@freeze_time("09/26/2019 13:42:41")
def bobby_columnar_table_multi_batch(empty_data_context):
    """
    About the "Bobby" User Workflow Fixture
    Bobby has multiple tables of columnar data called user_events (DataAsset) that he wants to check periodically as new
    data is added.
      - He knows what some of the columns are of the accounting/financial/account type.
    He wants to use a configurable profiler to generate a description (ExpectationSuite) about tables so that he can:
        1. monitor the average number of rows in the tables
        2. use it to validate min/max boundaries of all columns are of the accounting/financial/account type and set up
           alerts for when things change
        3. have a place to add his domain knowledge of the data (that can also be validated against new data)
        4. if all goes well, generalize some of the Profiler to use on his other tables
    Bobby uses a deterministic nonparametric estimator.
    Bobby configures his Profiler using the YAML configurations and data file locations captured in this fixture.
    """
    verbose_profiler_config_file_path: str = file_relative_path(
        __file__,
        os.path.join(
            "test_fixtures",
            "rule_based_profiler",
            "bobby_user_workflow_verbose_profiler_config.yml",
        ),
    )

    verbose_profiler_config: str
    with open(verbose_profiler_config_file_path) as f:
        verbose_profiler_config = f.read()

    my_row_count_range_rule_expectation_configurations_quantiles_estimator: List[
        ExpectationConfiguration
    ] = [
        ExpectationConfiguration(
            **{
                "kwargs": {"min_value": 7500, "max_value": 9000},
                "expectation_type": "expect_table_row_count_to_be_between",
                "meta": {
                    "profiler_details": {
                        "metric_configuration": {
                            "metric_name": "table.row_count",
                            "domain_kwargs": {},
                            "metric_value_kwargs": None,
                        },
                        "num_batches": 3,
                    },
                },
            },
        ),
    ]

    my_column_ranges_rule_expectation_configurations_quantiles_estimator: List[
        ExpectationConfiguration
    ] = [
        ExpectationConfiguration(
            **{
                "kwargs": {
                    "mostly": 1.0,
                    "max_value": 1,
                    "min_value": 1,
                    "column": "VendorID",
                },
                "expectation_type": "expect_column_min_to_be_between",
                "meta": {
                    "profiler_details": {
                        "metric_configuration": {
                            "metric_name": "column.min",
                            "domain_kwargs": {"column": "VendorID"},
                            "metric_value_kwargs": None,
                        },
                        "num_batches": 3,
                    }
                },
            }
        ),
        ExpectationConfiguration(
            **{
                "kwargs": {
                    "mostly": 1.0,
                    "max_value": 4,
                    "min_value": 4,
                    "column": "VendorID",
                },
                "expectation_type": "expect_column_max_to_be_between",
                "meta": {
                    "profiler_details": {
                        "metric_configuration": {
                            "metric_name": "column.max",
                            "domain_kwargs": {"column": "VendorID"},
                            "metric_value_kwargs": None,
                        },
                        "num_batches": 3,
                    }
                },
            }
        ),
        ExpectationConfiguration(
            **{
                "kwargs": {
                    "mostly": 1.0,
                    "max_value": 1,
                    "min_value": 0,
                    "column": "passenger_count",
                },
                "expectation_type": "expect_column_min_to_be_between",
                "meta": {
                    "profiler_details": {
                        "metric_configuration": {
                            "metric_name": "column.min",
                            "domain_kwargs": {"column": "passenger_count"},
                            "metric_value_kwargs": None,
                        },
                        "num_batches": 3,
                    }
                },
            }
        ),
        ExpectationConfiguration(
            **{
                "kwargs": {
                    "mostly": 1.0,
                    "max_value": 6,
                    "min_value": 6,
                    "column": "passenger_count",
                },
                "expectation_type": "expect_column_max_to_be_between",
                "meta": {
                    "profiler_details": {
                        "metric_configuration": {
                            "metric_name": "column.max",
                            "domain_kwargs": {"column": "passenger_count"},
                            "metric_value_kwargs": None,
                        },
                        "num_batches": 3,
                    }
                },
            }
        ),
        ExpectationConfiguration(
            **{
                "kwargs": {
                    "mostly": 1.0,
                    "max_value": 0.0,
                    "min_value": 0.0,
                    "column": "trip_distance",
                },
                "expectation_type": "expect_column_min_to_be_between",
                "meta": {
                    "profiler_details": {
                        "metric_configuration": {
                            "metric_name": "column.min",
                            "domain_kwargs": {"column": "trip_distance"},
                            "metric_value_kwargs": None,
                        },
                        "num_batches": 3,
                    }
                },
            }
        ),
        ExpectationConfiguration(
            **{
                "kwargs": {
                    "mostly": 1.0,
                    "max_value": 57.8,
                    "min_value": 37.57,
                    "column": "trip_distance",
                },
                "expectation_type": "expect_column_max_to_be_between",
                "meta": {
                    "profiler_details": {
                        "metric_configuration": {
                            "metric_name": "column.max",
                            "domain_kwargs": {"column": "trip_distance"},
                            "metric_value_kwargs": None,
                        },
                        "num_batches": 3,
                    }
                },
            }
        ),
        ExpectationConfiguration(
            **{
                "kwargs": {
                    "mostly": 1.0,
                    "max_value": 1,
                    "min_value": 1,
                    "column": "RatecodeID",
                },
                "expectation_type": "expect_column_min_to_be_between",
                "meta": {
                    "profiler_details": {
                        "metric_configuration": {
                            "metric_name": "column.min",
                            "domain_kwargs": {"column": "RatecodeID"},
                            "metric_value_kwargs": None,
                        },
                        "num_batches": 3,
                    }
                },
            }
        ),
        ExpectationConfiguration(
            **{
                "kwargs": {
                    "mostly": 1.0,
                    "max_value": 6,
                    "min_value": 5,
                    "column": "RatecodeID",
                },
                "expectation_type": "expect_column_max_to_be_between",
                "meta": {
                    "profiler_details": {
                        "metric_configuration": {
                            "metric_name": "column.max",
                            "domain_kwargs": {"column": "RatecodeID"},
                            "metric_value_kwargs": None,
                        },
                        "num_batches": 3,
                    }
                },
            }
        ),
        ExpectationConfiguration(
            **{
                "kwargs": {
                    "mostly": 1.0,
                    "max_value": 1,
                    "min_value": 1,
                    "column": "PULocationID",
                },
                "expectation_type": "expect_column_min_to_be_between",
                "meta": {
                    "profiler_details": {
                        "metric_configuration": {
                            "metric_name": "column.min",
                            "domain_kwargs": {"column": "PULocationID"},
                            "metric_value_kwargs": None,
                        },
                        "num_batches": 3,
                    }
                },
            }
        ),
        ExpectationConfiguration(
            **{
                "kwargs": {
                    "mostly": 1.0,
                    "max_value": 265,
                    "min_value": 265,
                    "column": "PULocationID",
                },
                "expectation_type": "expect_column_max_to_be_between",
                "meta": {
                    "profiler_details": {
                        "metric_configuration": {
                            "metric_name": "column.max",
                            "domain_kwargs": {"column": "PULocationID"},
                            "metric_value_kwargs": None,
                        },
                        "num_batches": 3,
                    }
                },
            }
        ),
        ExpectationConfiguration(
            **{
                "kwargs": {
                    "mostly": 1.0,
                    "max_value": 1,
                    "min_value": 1,
                    "column": "DOLocationID",
                },
                "expectation_type": "expect_column_min_to_be_between",
                "meta": {
                    "profiler_details": {
                        "metric_configuration": {
                            "metric_name": "column.min",
                            "domain_kwargs": {"column": "DOLocationID"},
                            "metric_value_kwargs": None,
                        },
                        "num_batches": 3,
                    }
                },
            }
        ),
        ExpectationConfiguration(
            **{
                "kwargs": {
                    "mostly": 1.0,
                    "max_value": 265,
                    "min_value": 265,
                    "column": "DOLocationID",
                },
                "expectation_type": "expect_column_max_to_be_between",
                "meta": {
                    "profiler_details": {
                        "metric_configuration": {
                            "metric_name": "column.max",
                            "domain_kwargs": {"column": "DOLocationID"},
                            "metric_value_kwargs": None,
                        },
                        "num_batches": 3,
                    }
                },
            }
        ),
        ExpectationConfiguration(
            **{
                "kwargs": {
                    "mostly": 1.0,
                    "max_value": 1,
                    "min_value": 1,
                    "column": "payment_type",
                },
                "expectation_type": "expect_column_min_to_be_between",
                "meta": {
                    "profiler_details": {
                        "metric_configuration": {
                            "metric_name": "column.min",
                            "domain_kwargs": {"column": "payment_type"},
                            "metric_value_kwargs": None,
                        },
                        "num_batches": 3,
                    }
                },
            }
        ),
        ExpectationConfiguration(
            **{
                "kwargs": {
                    "mostly": 1.0,
                    "max_value": 4,
                    "min_value": 4,
                    "column": "payment_type",
                },
                "expectation_type": "expect_column_max_to_be_between",
                "meta": {
                    "profiler_details": {
                        "metric_configuration": {
                            "metric_name": "column.max",
                            "domain_kwargs": {"column": "payment_type"},
                            "metric_value_kwargs": None,
                        },
                        "num_batches": 3,
                    }
                },
            }
        ),
        ExpectationConfiguration(
            **{
                "kwargs": {
                    "mostly": 1.0,
                    "max_value": -21.02,
                    "min_value": -51.7,
                    "column": "fare_amount",
                },
                "expectation_type": "expect_column_min_to_be_between",
                "meta": {
                    "profiler_details": {
                        "metric_configuration": {
                            "metric_name": "column.min",
                            "domain_kwargs": {"column": "fare_amount"},
                            "metric_value_kwargs": None,
                        },
                        "num_batches": 3,
                    }
                },
            }
        ),
        ExpectationConfiguration(
            **{
                "kwargs": {
                    "mostly": 1.0,
                    "max_value": 2976.46,
                    "min_value": 215.35,
                    "column": "fare_amount",
                },
                "expectation_type": "expect_column_max_to_be_between",
                "meta": {
                    "profiler_details": {
                        "metric_configuration": {
                            "metric_name": "column.max",
                            "domain_kwargs": {"column": "fare_amount"},
                            "metric_value_kwargs": None,
                        },
                        "num_batches": 3,
                    }
                },
            }
        ),
        ExpectationConfiguration(
            **{
                "kwargs": {
                    "mostly": 1.0,
                    "max_value": -1.0,
                    "min_value": -36.35,
                    "column": "extra",
                },
                "expectation_type": "expect_column_min_to_be_between",
                "meta": {
                    "profiler_details": {
                        "metric_configuration": {
                            "metric_name": "column.min",
                            "domain_kwargs": {"column": "extra"},
                            "metric_value_kwargs": None,
                        },
                        "num_batches": 3,
                    }
                },
            }
        ),
        ExpectationConfiguration(
            **{
                "kwargs": {
                    "mostly": 1.0,
                    "max_value": 7.0,
                    "min_value": 4.53,
                    "column": "extra",
                },
                "expectation_type": "expect_column_max_to_be_between",
                "meta": {
                    "profiler_details": {
                        "metric_configuration": {
                            "metric_name": "column.max",
                            "domain_kwargs": {"column": "extra"},
                            "metric_value_kwargs": None,
                        },
                        "num_batches": 3,
                    }
                },
            }
        ),
        ExpectationConfiguration(
            **{
                "kwargs": {
                    "mostly": 1.0,
                    "max_value": -0.5,
                    "min_value": -0.5,
                    "column": "mta_tax",
                },
                "expectation_type": "expect_column_min_to_be_between",
                "meta": {
                    "profiler_details": {
                        "metric_configuration": {
                            "metric_name": "column.min",
                            "domain_kwargs": {"column": "mta_tax"},
                            "metric_value_kwargs": None,
                        },
                        "num_batches": 3,
                    }
                },
            }
        ),
        ExpectationConfiguration(
            **{
                "kwargs": {
                    "mostly": 1.0,
                    "max_value": 37.14,
                    "min_value": 0.5,
                    "column": "mta_tax",
                },
                "expectation_type": "expect_column_max_to_be_between",
                "meta": {
                    "profiler_details": {
                        "metric_configuration": {
                            "metric_name": "column.max",
                            "domain_kwargs": {"column": "mta_tax"},
                            "metric_value_kwargs": None,
                        },
                        "num_batches": 3,
                    }
                },
            }
        ),
        ExpectationConfiguration(
            **{
                "kwargs": {
                    "mostly": 1.0,
                    "max_value": 0.0,
                    "min_value": 0.0,
                    "column": "tip_amount",
                },
                "expectation_type": "expect_column_min_to_be_between",
                "meta": {
                    "profiler_details": {
                        "metric_configuration": {
                            "metric_name": "column.min",
                            "domain_kwargs": {"column": "tip_amount"},
                            "metric_value_kwargs": None,
                        },
                        "num_batches": 3,
                    }
                },
            }
        ),
        ExpectationConfiguration(
            **{
                "kwargs": {
                    "mostly": 1.0,
                    "max_value": 74.72,
                    "min_value": 38.93,
                    "column": "tip_amount",
                },
                "expectation_type": "expect_column_max_to_be_between",
                "meta": {
                    "profiler_details": {
                        "metric_configuration": {
                            "metric_name": "column.max",
                            "domain_kwargs": {"column": "tip_amount"},
                            "metric_value_kwargs": None,
                        },
                        "num_batches": 3,
                    }
                },
            }
        ),
        ExpectationConfiguration(
            **{
                "kwargs": {
                    "mostly": 1.0,
                    "max_value": 0.0,
                    "min_value": 0.0,
                    "column": "tolls_amount",
                },
                "expectation_type": "expect_column_min_to_be_between",
                "meta": {
                    "profiler_details": {
                        "metric_configuration": {
                            "metric_name": "column.min",
                            "domain_kwargs": {"column": "tolls_amount"},
                            "metric_value_kwargs": None,
                        },
                        "num_batches": 3,
                    }
                },
            }
        ),
        ExpectationConfiguration(
            **{
                "kwargs": {
                    "mostly": 1.0,
                    "max_value": 495.58,
                    "min_value": 24.31,
                    "column": "tolls_amount",
                },
                "expectation_type": "expect_column_max_to_be_between",
                "meta": {
                    "profiler_details": {
                        "metric_configuration": {
                            "metric_name": "column.max",
                            "domain_kwargs": {"column": "tolls_amount"},
                            "metric_value_kwargs": None,
                        },
                        "num_batches": 3,
                    }
                },
            }
        ),
        ExpectationConfiguration(
            **{
                "kwargs": {
                    "mostly": 1.0,
                    "max_value": -0.3,
                    "min_value": -0.3,
                    "column": "improvement_surcharge",
                },
                "expectation_type": "expect_column_min_to_be_between",
                "meta": {
                    "profiler_details": {
                        "metric_configuration": {
                            "metric_name": "column.min",
                            "domain_kwargs": {"column": "improvement_surcharge"},
                            "metric_value_kwargs": None,
                        },
                        "num_batches": 3,
                    }
                },
            }
        ),
        ExpectationConfiguration(
            **{
                "kwargs": {
                    "mostly": 1.0,
                    "max_value": 0.3,
                    "min_value": 0.3,
                    "column": "improvement_surcharge",
                },
                "expectation_type": "expect_column_max_to_be_between",
                "meta": {
                    "profiler_details": {
                        "metric_configuration": {
                            "metric_name": "column.max",
                            "domain_kwargs": {"column": "improvement_surcharge"},
                            "metric_value_kwargs": None,
                        },
                        "num_batches": 3,
                    }
                },
            }
        ),
        ExpectationConfiguration(
            **{
                "kwargs": {
                    "mostly": 1.0,
                    "max_value": -24.32,
                    "min_value": -52.54,
                    "column": "total_amount",
                },
                "expectation_type": "expect_column_min_to_be_between",
                "meta": {
                    "profiler_details": {
                        "metric_configuration": {
                            "metric_name": "column.min",
                            "domain_kwargs": {"column": "total_amount"},
                            "metric_value_kwargs": None,
                        },
                        "num_batches": 3,
                    }
                },
            }
        ),
        ExpectationConfiguration(
            **{
                "kwargs": {
                    "mostly": 1.0,
                    "max_value": 2980.13,
                    "min_value": 253.18,
                    "column": "total_amount",
                },
                "expectation_type": "expect_column_max_to_be_between",
                "meta": {
                    "profiler_details": {
                        "metric_configuration": {
                            "metric_name": "column.max",
                            "domain_kwargs": {"column": "total_amount"},
                            "metric_value_kwargs": None,
                        },
                        "num_batches": 3,
                    }
                },
            }
        ),
        ExpectationConfiguration(
            **{
                "kwargs": {
                    "mostly": 1.0,
                    "max_value": -0.03,
                    "min_value": -2.5,
                    "column": "congestion_surcharge",
                },
                "expectation_type": "expect_column_min_to_be_between",
                "meta": {
                    "profiler_details": {
                        "metric_configuration": {
                            "metric_name": "column.min",
                            "domain_kwargs": {"column": "congestion_surcharge"},
                            "metric_value_kwargs": None,
                        },
                        "num_batches": 3,
                    }
                },
            }
        ),
        ExpectationConfiguration(
            **{
                "kwargs": {
                    "mostly": 1.0,
                    "max_value": 2.5,
                    "min_value": 0.02,
                    "column": "congestion_surcharge",
                },
                "expectation_type": "expect_column_max_to_be_between",
                "meta": {
                    "profiler_details": {
                        "metric_configuration": {
                            "metric_name": "column.max",
                            "domain_kwargs": {"column": "congestion_surcharge"},
                            "metric_value_kwargs": None,
                        },
                        "num_batches": 3,
                    }
                },
            }
        ),
        ExpectationConfiguration(
            **{
                "kwargs": {
                    "strftime_format": "%Y-%m-%d %H:%M:%S",
                    "column": "pickup_datetime",
                },
                "expectation_type": "expect_column_values_to_match_strftime_format",
                "meta": {
                    "profiler_details": {
                        "success_ratio": 1.0,
                        "candidate_strings": {
                            "%Y-%m-%d %H:%M:%S": 1.0,
                            "%y-%m-%d": 0.0,
                        },
                    },
                    "notes": {
                        "format": "markdown",
                        "content": [
                            "### This expectation confirms that fields ending in _datetime are of the format detected by parameter builder SimpleDateFormatStringParameterBuilder"
                        ],
                    },
                },
            }
        ),
        ExpectationConfiguration(
            **{
                "kwargs": {
                    "strftime_format": "%Y-%m-%d %H:%M:%S",
                    "column": "dropoff_datetime",
                },
                "expectation_type": "expect_column_values_to_match_strftime_format",
                "meta": {
                    "profiler_details": {
                        "success_ratio": 1.0,
                        "candidate_strings": {
                            "%Y-%m-%d %H:%M:%S": 1.0,
                            "%y-%m-%d": 0.0,
                        },
                    },
                    "notes": {
                        "format": "markdown",
                        "content": [
                            "### This expectation confirms that fields ending in _datetime are of the format detected by parameter builder SimpleDateFormatStringParameterBuilder"
                        ],
                    },
                },
            }
        ),
    ]

    my_column_timestamps_rule_expectation_configurations_quantiles_estimator: List[
        ExpectationConfiguration
    ] = [
        ExpectationConfiguration(
            **{
                "expectation_type": "expect_column_values_to_match_strftime_format",
                "kwargs": {
                    "column": "pickup_datetime",
                    "strftime_format": "%Y-%m-%d %H:%M:%S",
                },
                "meta": {
                    "profiler_details": {
                        "success_ratio": 1.0,
                        "candidate_strings": {
                            "%Y-%m-%d %H:%M:%S": 1.0,
                            "%y-%m-%d": 0.0,
                        },
                    },
                    "notes": {
                        "format": "markdown",
                        "content": [
                            "### This expectation confirms that fields ending in _datetime are of the format detected by parameter builder SimpleDateFormatStringParameterBuilder"
                        ],
                    },
                },
            }
        ),
        ExpectationConfiguration(
            **{
                "expectation_type": "expect_column_values_to_match_strftime_format",
                "kwargs": {
                    "column": "dropoff_datetime",
                    "strftime_format": "%Y-%m-%d %H:%M:%S",
                },
                "meta": {
                    "profiler_details": {
                        "success_ratio": 1.0,
                        "candidate_strings": {
                            "%Y-%m-%d %H:%M:%S": 1.0,
                            "%y-%m-%d": 0.0,
                        },
                    },
                    "notes": {
                        "format": "markdown",
                        "content": [
                            "### This expectation confirms that fields ending in _datetime are of the format detected by parameter builder SimpleDateFormatStringParameterBuilder"
                        ],
                    },
                },
            }
        ),
    ]

    my_column_regex_rule_expectation_configurations_quantiles_estimator: List[
        ExpectationConfiguration
    ] = [
        ExpectationConfiguration(
            **{
                "expectation_type": "expect_column_values_to_match_regex",
                "kwargs": {
                    "column": "VendorID",
                    "regex": r"^\d{1}$",
                },
                "meta": {
                    "profiler_details": {
                        "evaluated_regexes": {r"^\d{1}$": 1.0, r"^\d{2}$": 0.0},
                        "success_ratio": 1.0,
                    },
                    "notes": {
                        "format": "markdown",
                        "content": [
                            "### This expectation confirms that fields ending in ID are of the format detected by parameter builder RegexPatternStringParameterBuilder"
                        ],
                    },
                },
            }
        ),
        ExpectationConfiguration(
            **{
                "expectation_type": "expect_column_values_to_match_regex",
                "kwargs": {
                    "column": "RatecodeID",
                    "regex": r"^\d{1}$",
                },
                "meta": {
                    "profiler_details": {
                        "evaluated_regexes": {r"^\d{1}$": 1.0, r"^\d{2}$": 0.0},
                        "success_ratio": 1.0,
                    },
                    "notes": {
                        "format": "markdown",
                        "content": [
                            "### This expectation confirms that fields ending in ID are of the format detected by parameter builder RegexPatternStringParameterBuilder"
                        ],
                    },
                },
            }
        ),
        ExpectationConfiguration(
            **{
                "expectation_type": "expect_column_values_to_match_regex",
                "kwargs": {
                    "column": "PULocationID",
                    "regex": r"^\d{1}$",
                },
                "meta": {
                    "profiler_details": {
                        "evaluated_regexes": {r"^\d{1}$": 1.0, r"^\d{2}$": 0.0},
                        "success_ratio": 1.0,
                    },
                    "notes": {
                        "format": "markdown",
                        "content": [
                            "### This expectation confirms that fields ending in ID are of the format detected by parameter builder RegexPatternStringParameterBuilder"
                        ],
                    },
                },
            }
        ),
        ExpectationConfiguration(
            **{
                "expectation_type": "expect_column_values_to_match_regex",
                "kwargs": {
                    "column": "DOLocationID",
                    "regex": r"^\d{1}$",
                },
                "meta": {
                    "profiler_details": {
                        "evaluated_regexes": {r"^\d{1}$": 1.0, r"^\d{2}$": 0.0},
                        "success_ratio": 1.0,
                    },
                    "notes": {
                        "format": "markdown",
                        "content": [
                            "### This expectation confirms that fields ending in ID are of the format detected by parameter builder RegexPatternStringParameterBuilder"
                        ],
                    },
                },
            }
        ),
    ]

    my_rule_for_very_few_cardinality_expectation_configurations: List[
        ExpectationConfiguration
    ] = [
        ExpectationConfiguration(
            **{
                "expectation_type": "expect_column_values_to_be_in_set",
                "kwargs": {
                    "column": "VendorID",
                    "value_set": [1, 2, 4],
                },
                "meta": {},
            }
        ),
        ExpectationConfiguration(
            **{
                "expectation_type": "expect_column_values_to_be_in_set",
                "kwargs": {
                    "column": "passenger_count",
                    "value_set": [0, 1, 2, 3, 4, 5, 6],
                },
                "meta": {},
            }
        ),
    ]

    expectation_configurations: List[ExpectationConfiguration] = []

    expectation_configurations.extend(
        my_row_count_range_rule_expectation_configurations_quantiles_estimator
    )
    expectation_configurations.extend(
        my_column_ranges_rule_expectation_configurations_quantiles_estimator
    )
    expectation_configurations.extend(
        my_column_timestamps_rule_expectation_configurations_quantiles_estimator
    )

    expectation_configurations.extend(
        my_column_regex_rule_expectation_configurations_quantiles_estimator
    )
    expectation_configurations.extend(
        my_rule_for_very_few_cardinality_expectation_configurations
    )
    expectation_suite_name_quantiles_estimator: str = (
        "bobby_columnar_table_multi_batch_quantiles_estimator"
    )
    expected_expectation_suite_quantiles_estimator: ExpectationSuite = ExpectationSuite(
        expectation_suite_name=expectation_suite_name_quantiles_estimator,
        data_context=empty_data_context,
    )
    expectation_configuration: ExpectationConfiguration
    for expectation_configuration in expectation_configurations:
        # NOTE Will 20211208 add_expectation() method, although being called by an ExpectationSuite instance, is being
        # called within a fixture, and we will prevent it from sending a usage_event by calling the private method.
        expected_expectation_suite_quantiles_estimator._add_expectation(
            expectation_configuration=expectation_configuration, send_usage_event=False
        )

    expected_effective_profiler_config: dict = {
        "name": "bobby user workflow",
        "config_version": 1.0,
        "variables": {
            "estimator": "quantiles",
            "false_positive_rate": 0.01,
            "mostly": 1.0,
        },
        "rules": {
            "row_count_range_rule": {
                "variables": {},
                "domain_builder": {
                    "module_name": "great_expectations.rule_based_profiler.domain_builder.table_domain_builder",
                    "class_name": "TableDomainBuilder",
                },
                "parameter_builders": [
                    {
                        "module_name": "great_expectations.rule_based_profiler.parameter_builder.numeric_metric_range_multi_batch_parameter_builder",
                        "class_name": "NumericMetricRangeMultiBatchParameterBuilder",
                        "name": "row_count_range",
                        "metric_name": "table.row_count",
                        "metric_multi_batch_parameter_builder_name": None,
                        "metric_domain_kwargs": None,
                        "metric_value_kwargs": None,
                        "replace_nan_with_zero": True,
                        "enforce_numeric_metric": True,
                        "reduce_scalar_metric": True,
                        "estimator": "$variables.estimator",
                        "n_resamples": None,
                        "random_seed": None,
                        "include_estimator_samples_histogram_in_details": False,
                        "false_positive_rate": "$variables.false_positive_rate",
                        "quantile_statistic_interpolation_method": "auto",
                        "quantile_bias_std_error_ratio_threshold": 0.25,
                        "truncate_values": {"lower_bound": 0},
                        "round_decimals": 0,
                        "evaluation_parameter_builder_configs": None,
                    }
                ],
                "expectation_configuration_builders": [
                    {
                        "min_value": "$parameter.row_count_range.value[0]",
                        "meta": {
                            "profiler_details": "$parameter.row_count_range.details"
                        },
                        "condition": None,
                        "expectation_type": "expect_table_row_count_to_be_between",
                        "class_name": "DefaultExpectationConfigurationBuilder",
                        "validation_parameter_builder_configs": None,
                        "max_value": "$parameter.row_count_range.value[1]",
                        "module_name": "great_expectations.rule_based_profiler.expectation_configuration_builder.default_expectation_configuration_builder",
                    }
                ],
            },
            "column_ranges_rule": {
                "variables": {},
                "domain_builder": {
                    "exclude_column_names": None,
                    "semantic_type_filter_module_name": None,
                    "module_name": "great_expectations.rule_based_profiler.domain_builder.column_domain_builder",
                    "include_column_names": None,
                    "class_name": "ColumnDomainBuilder",
                    "include_column_name_suffixes": None,
                    "exclude_column_name_suffixes": None,
                    "exclude_semantic_types": None,
                    "semantic_type_filter_class_name": None,
                    "include_semantic_types": ["numeric"],
                },
                "parameter_builders": [
                    {
                        "module_name": "great_expectations.rule_based_profiler.parameter_builder.numeric_metric_range_multi_batch_parameter_builder",
                        "class_name": "NumericMetricRangeMultiBatchParameterBuilder",
                        "name": "min_range",
                        "metric_name": "column.min",
                        "metric_multi_batch_parameter_builder_name": None,
                        "metric_domain_kwargs": "$domain.domain_kwargs",
                        "metric_value_kwargs": None,
                        "enforce_numeric_metric": True,
                        "replace_nan_with_zero": True,
                        "reduce_scalar_metric": True,
                        "estimator": "$variables.estimator",
                        "n_resamples": None,
                        "random_seed": None,
                        "include_estimator_samples_histogram_in_details": False,
                        "false_positive_rate": "$variables.false_positive_rate",
                        "quantile_statistic_interpolation_method": "auto",
                        "quantile_bias_std_error_ratio_threshold": 0.25,
                        "truncate_values": {"lower_bound": None, "upper_bound": None},
                        "round_decimals": None,
                        "evaluation_parameter_builder_configs": None,
                    },
                    {
                        "module_name": "great_expectations.rule_based_profiler.parameter_builder.numeric_metric_range_multi_batch_parameter_builder",
                        "class_name": "NumericMetricRangeMultiBatchParameterBuilder",
                        "name": "max_range",
                        "metric_name": "column.max",
                        "metric_multi_batch_parameter_builder_name": None,
                        "metric_domain_kwargs": "$domain.domain_kwargs",
                        "metric_value_kwargs": None,
                        "enforce_numeric_metric": True,
                        "replace_nan_with_zero": True,
                        "reduce_scalar_metric": True,
                        "estimator": "$variables.estimator",
                        "n_resamples": None,
                        "random_seed": None,
                        "include_estimator_samples_histogram_in_details": False,
                        "false_positive_rate": "$variables.false_positive_rate",
                        "quantile_statistic_interpolation_method": "auto",
                        "quantile_bias_std_error_ratio_threshold": 0.25,
                        "truncate_values": {"lower_bound": None, "upper_bound": None},
                        "round_decimals": None,
                        "evaluation_parameter_builder_configs": None,
                    },
                ],
                "expectation_configuration_builders": [
                    {
                        "column": "$domain.domain_kwargs.column",
                        "mostly": "$variables.mostly",
                        "min_value": "$parameter.min_range.value[0]",
                        "meta": {"profiler_details": "$parameter.min_range.details"},
                        "condition": None,
                        "expectation_type": "expect_column_min_to_be_between",
                        "class_name": "DefaultExpectationConfigurationBuilder",
                        "validation_parameter_builder_configs": None,
                        "max_value": "$parameter.min_range.value[1]",
                        "module_name": "great_expectations.rule_based_profiler.expectation_configuration_builder.default_expectation_configuration_builder",
                    },
                    {
                        "column": "$domain.domain_kwargs.column",
                        "mostly": "$variables.mostly",
                        "min_value": "$parameter.max_range.value[0]",
                        "meta": {"profiler_details": "$parameter.max_range.details"},
                        "condition": None,
                        "expectation_type": "expect_column_max_to_be_between",
                        "class_name": "DefaultExpectationConfigurationBuilder",
                        "validation_parameter_builder_configs": None,
                        "max_value": "$parameter.max_range.value[1]",
                        "module_name": "great_expectations.rule_based_profiler.expectation_configuration_builder.default_expectation_configuration_builder",
                    },
                ],
            },
            "my_rule_for_timestamps": {
                "variables": {},
                "domain_builder": {
                    "exclude_column_names": None,
                    "semantic_type_filter_module_name": None,
                    "module_name": "great_expectations.rule_based_profiler.domain_builder.column_domain_builder",
                    "include_column_names": None,
                    "class_name": "ColumnDomainBuilder",
                    "include_column_name_suffixes": ["_datetime"],
                    "exclude_column_name_suffixes": None,
                    "exclude_semantic_types": None,
                    "semantic_type_filter_class_name": None,
                    "include_semantic_types": None,
                },
                "parameter_builders": [
                    {
                        "module_name": "great_expectations.rule_based_profiler.parameter_builder.simple_date_format_string_parameter_builder",
                        "class_name": "SimpleDateFormatStringParameterBuilder",
                        "name": "my_date_format",
                        "metric_domain_kwargs": {"column": "pickup_datetime"},
                        "metric_value_kwargs": None,
                        "candidate_strings": ["%y-%m-%d", "%Y-%m-%d %H:%M:%S"],
                        "threshold": 0.9,
                        "evaluation_parameter_builder_configs": None,
                    }
                ],
                "expectation_configuration_builders": [
                    {
                        "column": "$domain.domain_kwargs.column",
                        "meta": {
                            "profiler_details": "$parameter.my_date_format.details",
                            "notes": {
                                "format": "markdown",
                                "content": [
                                    "### This expectation confirms that fields ending in _datetime are of the format detected by parameter builder SimpleDateFormatStringParameterBuilder"
                                ],
                            },
                        },
                        "condition": None,
                        "strftime_format": "$parameter.my_date_format.value",
                        "expectation_type": "expect_column_values_to_match_strftime_format",
                        "class_name": "DefaultExpectationConfigurationBuilder",
                        "validation_parameter_builder_configs": None,
                        "module_name": "great_expectations.rule_based_profiler.expectation_configuration_builder.default_expectation_configuration_builder",
                    }
                ],
            },
            "rule_for_regex": {
                "variables": {},
                "domain_builder": {
                    "exclude_column_names": None,
                    "semantic_type_filter_module_name": None,
                    "module_name": "great_expectations.rule_based_profiler.domain_builder.column_domain_builder",
                    "include_column_names": None,
                    "class_name": "ColumnDomainBuilder",
                    "include_column_name_suffixes": ["ID"],
                    "exclude_column_name_suffixes": None,
                    "exclude_semantic_types": None,
                    "semantic_type_filter_class_name": None,
                    "include_semantic_types": None,
                },
                "parameter_builders": [
                    {
                        "module_name": "great_expectations.rule_based_profiler.parameter_builder.regex_pattern_string_parameter_builder",
                        "class_name": "RegexPatternStringParameterBuilder",
                        "name": "my_regex",
                        "metric_domain_kwargs": {"column": "VendorID"},
                        "metric_value_kwargs": None,
                        "candidate_regexes": ["^\\d{1}$", "^\\d{2}$"],
                        "threshold": 0.9,
                        "evaluation_parameter_builder_configs": None,
                    }
                ],
                "expectation_configuration_builders": [
                    {
                        "column": "$domain.domain_kwargs.column",
                        "meta": {
                            "profiler_details": "$parameter.my_regex.details",
                            "notes": {
                                "format": "markdown",
                                "content": [
                                    "### This expectation confirms that fields ending in ID are of the format detected by parameter builder RegexPatternStringParameterBuilder"
                                ],
                            },
                        },
                        "condition": None,
                        "expectation_type": "expect_column_values_to_match_regex",
                        "class_name": "DefaultExpectationConfigurationBuilder",
                        "validation_parameter_builder_configs": None,
                        "regex": "$parameter.my_regex.value",
                        "module_name": "great_expectations.rule_based_profiler.expectation_configuration_builder.default_expectation_configuration_builder",
                    }
                ],
            },
            "my_rule_for_very_few_cardinality": {
                "variables": {},
                "domain_builder": {
                    "exclude_column_names": "DOLocationID, RatecodeID, store_and_fwd_flag, payment_type, extra, mta_tax, improvement_surcharge, congestion_surcharge",
                    "semantic_type_filter_module_name": None,
                    "module_name": "great_expectations.rule_based_profiler.domain_builder.categorical_column_domain_builder",
                    "include_column_names": None,
                    "class_name": "CategoricalColumnDomainBuilder",
                    "include_column_name_suffixes": None,
                    "exclude_column_name_suffixes": None,
                    "max_unique_values": None,
                    "exclude_semantic_types": ["binary", "currency", "identifier"],
                    "cardinality_limit_mode": "VERY_FEW",
                    "semantic_type_filter_class_name": None,
                    "allowed_semantic_types_passthrough": ["logic"],
                    "max_proportion_unique": None,
                    "include_semantic_types": None,
                },
                "parameter_builders": [
                    {
                        "module_name": "great_expectations.rule_based_profiler.parameter_builder.value_set_multi_batch_parameter_builder",
                        "class_name": "ValueSetMultiBatchParameterBuilder",
                        "name": "my_pickup_location_id_value_set",
                        "metric_domain_kwargs": "$domain.domain_kwargs",
                        "metric_value_kwargs": None,
                        "evaluation_parameter_builder_configs": None,
                    }
                ],
                "expectation_configuration_builders": [
                    {
                        "column": "$domain.domain_kwargs.column",
                        "meta": {},
                        "condition": None,
                        "expectation_type": "expect_column_values_to_be_in_set",
                        "value_set": "$parameter.my_pickup_location_id_value_set.value",
                        "class_name": "DefaultExpectationConfigurationBuilder",
                        "validation_parameter_builder_configs": None,
                        "module_name": "great_expectations.rule_based_profiler.expectation_configuration_builder.default_expectation_configuration_builder",
                    }
                ],
            },
        },
    }

    expected_expectation_suite_quantiles_estimator.add_citation(
        comment="Created by Rule-Based Profiler with the configuration included.",
        profiler_config=expected_effective_profiler_config,
    )

    expected_fixture_fully_qualified_parameter_names_by_domain_quantiles_estimator: Dict[
        Domain, List[str]
    ] = {
        Domain(
            **{
                "domain_type": MetricDomainTypes.TABLE,
                "rule_name": "row_count_range_rule",
            }
        ): [
            "$variables",
            "$parameter.row_count_range",
            "$parameter.raw.row_count_range",
        ],
        Domain(
            **{
                "domain_type": MetricDomainTypes.COLUMN,
                "domain_kwargs": {"column": "VendorID"},
                "details": {
                    INFERRED_SEMANTIC_TYPE_KEY: {
                        "VendorID": SemanticDomainTypes.NUMERIC,
                    },
                },
                "rule_name": "column_ranges_rule",
            }
        ): [
            "$variables",
            "$parameter.raw.min_range",
            "$parameter.raw.max_range",
            "$parameter.min_range",
            "$parameter.max_range",
        ],
        Domain(
            **{
                "domain_type": MetricDomainTypes.COLUMN,
                "domain_kwargs": {"column": "passenger_count"},
                "details": {
                    INFERRED_SEMANTIC_TYPE_KEY: {
                        "passenger_count": SemanticDomainTypes.NUMERIC,
                    }
                },
                "rule_name": "column_ranges_rule",
            }
        ): [
            "$variables",
            "$parameter.raw.min_range",
            "$parameter.raw.max_range",
            "$parameter.min_range",
            "$parameter.max_range",
        ],
        Domain(
            **{
                "domain_type": MetricDomainTypes.COLUMN,
                "domain_kwargs": {"column": "trip_distance"},
                "details": {
                    INFERRED_SEMANTIC_TYPE_KEY: {
                        "trip_distance": SemanticDomainTypes.NUMERIC,
                    },
                },
                "rule_name": "column_ranges_rule",
            }
        ): [
            "$variables",
            "$parameter.raw.min_range",
            "$parameter.raw.max_range",
            "$parameter.min_range",
            "$parameter.max_range",
        ],
        Domain(
            **{
                "domain_type": MetricDomainTypes.COLUMN,
                "domain_kwargs": {"column": "RatecodeID"},
                "details": {
                    INFERRED_SEMANTIC_TYPE_KEY: {
                        "RatecodeID": SemanticDomainTypes.NUMERIC,
                    },
                },
                "rule_name": "column_ranges_rule",
            }
        ): [
            "$variables",
            "$parameter.raw.min_range",
            "$parameter.raw.max_range",
            "$parameter.min_range",
            "$parameter.max_range",
        ],
        Domain(
            **{
                "domain_type": MetricDomainTypes.COLUMN,
                "domain_kwargs": {"column": "PULocationID"},
                "details": {
                    INFERRED_SEMANTIC_TYPE_KEY: {
                        "PULocationID": SemanticDomainTypes.NUMERIC,
                    },
                },
                "rule_name": "column_ranges_rule",
            }
        ): [
            "$variables",
            "$parameter.raw.min_range",
            "$parameter.raw.max_range",
            "$parameter.min_range",
            "$parameter.max_range",
        ],
        Domain(
            **{
                "domain_type": MetricDomainTypes.COLUMN,
                "domain_kwargs": {"column": "DOLocationID"},
                "details": {
                    INFERRED_SEMANTIC_TYPE_KEY: {
                        "DOLocationID": SemanticDomainTypes.NUMERIC,
                    },
                },
                "rule_name": "column_ranges_rule",
            }
        ): [
            "$variables",
            "$parameter.raw.min_range",
            "$parameter.raw.max_range",
            "$parameter.min_range",
            "$parameter.max_range",
        ],
        Domain(
            **{
                "domain_type": MetricDomainTypes.COLUMN,
                "domain_kwargs": {"column": "payment_type"},
                "details": {
                    INFERRED_SEMANTIC_TYPE_KEY: {
                        "payment_type": SemanticDomainTypes.NUMERIC,
                    },
                },
                "rule_name": "column_ranges_rule",
            }
        ): [
            "$variables",
            "$parameter.raw.min_range",
            "$parameter.raw.max_range",
            "$parameter.min_range",
            "$parameter.max_range",
        ],
        Domain(
            **{
                "domain_type": MetricDomainTypes.COLUMN,
                "domain_kwargs": {"column": "fare_amount"},
                "details": {
                    INFERRED_SEMANTIC_TYPE_KEY: {
                        "fare_amount": SemanticDomainTypes.NUMERIC,
                    },
                },
                "rule_name": "column_ranges_rule",
            }
        ): [
            "$variables",
            "$parameter.raw.min_range",
            "$parameter.raw.max_range",
            "$parameter.min_range",
            "$parameter.max_range",
        ],
        Domain(
            **{
                "domain_type": MetricDomainTypes.COLUMN,
                "domain_kwargs": {"column": "extra"},
                "details": {
                    INFERRED_SEMANTIC_TYPE_KEY: {
                        "extra": SemanticDomainTypes.NUMERIC,
                    },
                },
                "rule_name": "column_ranges_rule",
            }
        ): [
            "$variables",
            "$parameter.raw.min_range",
            "$parameter.raw.max_range",
            "$parameter.min_range",
            "$parameter.max_range",
        ],
        Domain(
            **{
                "domain_type": MetricDomainTypes.COLUMN,
                "domain_kwargs": {"column": "mta_tax"},
                "details": {
                    INFERRED_SEMANTIC_TYPE_KEY: {
                        "mta_tax": SemanticDomainTypes.NUMERIC,
                    },
                },
                "rule_name": "column_ranges_rule",
            }
        ): [
            "$variables",
            "$parameter.raw.min_range",
            "$parameter.raw.max_range",
            "$parameter.min_range",
            "$parameter.max_range",
        ],
        Domain(
            **{
                "domain_type": MetricDomainTypes.COLUMN,
                "domain_kwargs": {"column": "tip_amount"},
                "details": {
                    INFERRED_SEMANTIC_TYPE_KEY: {
                        "tip_amount": SemanticDomainTypes.NUMERIC,
                    },
                },
                "rule_name": "column_ranges_rule",
            }
        ): [
            "$variables",
            "$parameter.raw.min_range",
            "$parameter.raw.max_range",
            "$parameter.min_range",
            "$parameter.max_range",
        ],
        Domain(
            **{
                "domain_type": MetricDomainTypes.COLUMN,
                "domain_kwargs": {"column": "tolls_amount"},
                "details": {
                    INFERRED_SEMANTIC_TYPE_KEY: {
                        "tolls_amount": SemanticDomainTypes.NUMERIC,
                    },
                },
                "rule_name": "column_ranges_rule",
            }
        ): [
            "$variables",
            "$parameter.raw.min_range",
            "$parameter.raw.max_range",
            "$parameter.min_range",
            "$parameter.max_range",
        ],
        Domain(
            **{
                "domain_type": MetricDomainTypes.COLUMN,
                "domain_kwargs": {"column": "improvement_surcharge"},
                "details": {
                    INFERRED_SEMANTIC_TYPE_KEY: {
                        "improvement_surcharge": SemanticDomainTypes.NUMERIC,
                    },
                },
                "rule_name": "column_ranges_rule",
            }
        ): [
            "$variables",
            "$parameter.raw.min_range",
            "$parameter.raw.max_range",
            "$parameter.min_range",
            "$parameter.max_range",
        ],
        Domain(
            **{
                "domain_type": MetricDomainTypes.COLUMN,
                "domain_kwargs": {"column": "total_amount"},
                "details": {
                    INFERRED_SEMANTIC_TYPE_KEY: {
                        "total_amount": SemanticDomainTypes.NUMERIC,
                    },
                },
                "rule_name": "column_ranges_rule",
            }
        ): [
            "$variables",
            "$parameter.raw.min_range",
            "$parameter.raw.max_range",
            "$parameter.min_range",
            "$parameter.max_range",
        ],
        Domain(
            **{
                "domain_type": MetricDomainTypes.COLUMN,
                "domain_kwargs": {"column": "congestion_surcharge"},
                "details": {
                    INFERRED_SEMANTIC_TYPE_KEY: {
                        "congestion_surcharge": SemanticDomainTypes.NUMERIC,
                    },
                },
                "rule_name": "column_ranges_rule",
            }
        ): [
            "$variables",
            "$parameter.raw.min_range",
            "$parameter.raw.max_range",
            "$parameter.min_range",
            "$parameter.max_range",
        ],
        Domain(
            **{
                "domain_type": MetricDomainTypes.COLUMN,
                "domain_kwargs": {"column": "pickup_datetime"},
                "details": {
                    INFERRED_SEMANTIC_TYPE_KEY: {
                        "pickup_datetime": SemanticDomainTypes.TEXT,
                    },
                },
                "rule_name": "my_rule_for_timestamps",
            }
        ): [
            "$variables",
            "$parameter.raw.my_date_format",
            "$parameter.my_date_format",
        ],
        Domain(
            **{
                "domain_type": MetricDomainTypes.COLUMN,
                "domain_kwargs": {"column": "dropoff_datetime"},
                "details": {
                    INFERRED_SEMANTIC_TYPE_KEY: {
                        "dropoff_datetime": SemanticDomainTypes.TEXT,
                    },
                },
                "rule_name": "my_rule_for_timestamps",
            }
        ): [
            "$variables",
            "$parameter.raw.my_date_format",
            "$parameter.my_date_format",
        ],
        Domain(
            **{
                "domain_type": MetricDomainTypes.COLUMN,
                "domain_kwargs": {"column": "VendorID"},
                "details": {
                    INFERRED_SEMANTIC_TYPE_KEY: {
                        "VendorID": SemanticDomainTypes.NUMERIC,
                    },
                },
                "rule_name": "rule_for_regex",
            }
        ): [
            "$variables",
            "$parameter.raw.my_regex",
            "$parameter.my_regex",
        ],
        Domain(
            **{
                "domain_type": MetricDomainTypes.COLUMN,
                "domain_kwargs": {"column": "RatecodeID"},
                "details": {
                    INFERRED_SEMANTIC_TYPE_KEY: {
                        "RatecodeID": SemanticDomainTypes.NUMERIC,
                    },
                },
                "rule_name": "rule_for_regex",
            }
        ): [
            "$variables",
            "$parameter.raw.my_regex",
            "$parameter.my_regex",
        ],
        Domain(
            **{
                "domain_type": MetricDomainTypes.COLUMN,
                "domain_kwargs": {"column": "PULocationID"},
                "details": {
                    INFERRED_SEMANTIC_TYPE_KEY: {
                        "PULocationID": SemanticDomainTypes.NUMERIC,
                    },
                },
                "rule_name": "rule_for_regex",
            }
        ): [
            "$variables",
            "$parameter.raw.my_regex",
            "$parameter.my_regex",
        ],
        Domain(
            **{
                "domain_type": MetricDomainTypes.COLUMN,
                "domain_kwargs": {"column": "DOLocationID"},
                "details": {
                    INFERRED_SEMANTIC_TYPE_KEY: {
                        "DOLocationID": SemanticDomainTypes.NUMERIC,
                    },
                },
                "rule_name": "rule_for_regex",
            }
        ): [
            "$variables",
            "$parameter.raw.my_regex",
            "$parameter.my_regex",
        ],
        Domain(
            **{
                "domain_type": MetricDomainTypes.COLUMN,
                "domain_kwargs": {"column": "VendorID"},
                "details": {
                    INFERRED_SEMANTIC_TYPE_KEY: {
                        "VendorID": SemanticDomainTypes.NUMERIC,
                    },
                },
                "rule_name": "my_rule_for_very_few_cardinality",
            }
        ): [
            "$variables",
            "$parameter.raw.my_pickup_location_id_value_set",
            "$parameter.my_pickup_location_id_value_set",
        ],
        Domain(
            **{
                "domain_type": MetricDomainTypes.COLUMN,
                "domain_kwargs": {"column": "passenger_count"},
                "details": {
                    INFERRED_SEMANTIC_TYPE_KEY: {
                        "passenger_count": SemanticDomainTypes.NUMERIC,
                    },
                },
                "rule_name": "my_rule_for_very_few_cardinality",
            }
        ): [
            "$variables",
            "$parameter.raw.my_pickup_location_id_value_set",
            "$parameter.my_pickup_location_id_value_set",
        ],
    }

    expected_parameter_values_for_fully_qualified_parameter_names_by_domain_quantiles_estimator: Dict[
        Domain, Dict[str, ParameterNode]
    ] = {
        Domain(
            **{
                "domain_type": MetricDomainTypes.TABLE,
                "rule_name": "row_count_range_rule",
            }
        ): {
            "$variables": {
                "estimator": "quantiles",
                "false_positive_rate": 0.01,
                "mostly": 1.0,
            },
            "$parameter.raw.row_count_range": {
                "value": [7500, 9000],
                "details": {
                    "metric_configuration": {
                        "metric_name": "table.row_count",
                        "domain_kwargs": {},
                        "metric_value_kwargs": None,
                    },
                    "num_batches": 3,
                },
            },
            "$parameter.row_count_range": {
                "value": [7500, 9000],
                "details": {
                    "metric_configuration": {
                        "metric_name": "table.row_count",
                        "domain_kwargs": {},
                        "metric_value_kwargs": None,
                    },
                    "num_batches": 3,
                },
            },
        },
        Domain(
            **{
                "domain_type": MetricDomainTypes.COLUMN,
                "domain_kwargs": {"column": "VendorID"},
                "details": {
                    INFERRED_SEMANTIC_TYPE_KEY: {
                        "VendorID": SemanticDomainTypes.NUMERIC,
                    },
                },
                "rule_name": "column_ranges_rule",
            }
        ): {
            "$variables": {
                "estimator": "quantiles",
                "false_positive_rate": 0.01,
                "mostly": 1.0,
            },
            "$parameter.raw.min_range": {
                "value": [1, 1],
                "details": {
                    "metric_configuration": {
                        "metric_name": "column.min",
                        "domain_kwargs": {"column": "VendorID"},
                        "metric_value_kwargs": None,
                    },
                    "num_batches": 3,
                },
            },
            "$parameter.raw.max_range": {
                "value": [4, 4],
                "details": {
                    "metric_configuration": {
                        "metric_name": "column.max",
                        "domain_kwargs": {"column": "VendorID"},
                        "metric_value_kwargs": None,
                    },
                    "num_batches": 3,
                },
            },
            "$parameter.min_range": {
                "value": [1, 1],
                "details": {
                    "metric_configuration": {
                        "metric_name": "column.min",
                        "domain_kwargs": {"column": "VendorID"},
                        "metric_value_kwargs": None,
                    },
                    "num_batches": 3,
                },
            },
            "$parameter.max_range": {
                "value": [4, 4],
                "details": {
                    "metric_configuration": {
                        "metric_name": "column.max",
                        "domain_kwargs": {"column": "VendorID"},
                        "metric_value_kwargs": None,
                    },
                    "num_batches": 3,
                },
            },
        },
        Domain(
            **{
                "domain_type": MetricDomainTypes.COLUMN,
                "domain_kwargs": {"column": "passenger_count"},
                "details": {
                    INFERRED_SEMANTIC_TYPE_KEY: {
                        "passenger_count": SemanticDomainTypes.NUMERIC,
                    }
                },
                "rule_name": "column_ranges_rule",
            }
        ): {
            "$variables": {
                "estimator": "quantiles",
                "false_positive_rate": 0.01,
                "mostly": 1.0,
            },
            "$parameter.raw.min_range": {
                "value": [0, 1],
                "details": {
                    "metric_configuration": {
                        "metric_name": "column.min",
                        "domain_kwargs": {"column": "passenger_count"},
                        "metric_value_kwargs": None,
                    },
                    "num_batches": 3,
                },
            },
            "$parameter.raw.max_range": {
                "value": [6, 6],
                "details": {
                    "metric_configuration": {
                        "metric_name": "column.max",
                        "domain_kwargs": {"column": "passenger_count"},
                        "metric_value_kwargs": None,
                    },
                    "num_batches": 3,
                },
            },
            "$parameter.min_range": {
                "value": [0, 1],
                "details": {
                    "metric_configuration": {
                        "metric_name": "column.min",
                        "domain_kwargs": {"column": "passenger_count"},
                        "metric_value_kwargs": None,
                    },
                    "num_batches": 3,
                },
            },
            "$parameter.max_range": {
                "value": [6, 6],
                "details": {
                    "metric_configuration": {
                        "metric_name": "column.max",
                        "domain_kwargs": {"column": "passenger_count"},
                        "metric_value_kwargs": None,
                    },
                    "num_batches": 3,
                },
            },
        },
        Domain(
            **{
                "domain_type": MetricDomainTypes.COLUMN,
                "domain_kwargs": {"column": "trip_distance"},
                "details": {
                    INFERRED_SEMANTIC_TYPE_KEY: {
                        "trip_distance": SemanticDomainTypes.NUMERIC,
                    },
                },
                "rule_name": "column_ranges_rule",
            }
        ): {
            "$variables": {
                "estimator": "quantiles",
                "false_positive_rate": 0.01,
                "mostly": 1.0,
            },
            "$parameter.raw.min_range": {
                "value": [0.0, 0.0],
                "details": {
                    "metric_configuration": {
                        "metric_name": "column.min",
                        "domain_kwargs": {"column": "trip_distance"},
                        "metric_value_kwargs": None,
                    },
                    "num_batches": 3,
                },
            },
            "$parameter.raw.max_range": {
                "value": [37.57, 57.8],
                "details": {
                    "metric_configuration": {
                        "metric_name": "column.max",
                        "domain_kwargs": {"column": "trip_distance"},
                        "metric_value_kwargs": None,
                    },
                    "num_batches": 3,
                },
            },
            "$parameter.min_range": {
                "value": [0.0, 0.0],
                "details": {
                    "metric_configuration": {
                        "metric_name": "column.min",
                        "domain_kwargs": {"column": "trip_distance"},
                        "metric_value_kwargs": None,
                    },
                    "num_batches": 3,
                },
            },
            "$parameter.max_range": {
                "value": [37.57, 57.8],
                "details": {
                    "metric_configuration": {
                        "metric_name": "column.max",
                        "domain_kwargs": {"column": "trip_distance"},
                        "metric_value_kwargs": None,
                    },
                    "num_batches": 3,
                },
            },
        },
        Domain(
            **{
                "domain_type": MetricDomainTypes.COLUMN,
                "domain_kwargs": {"column": "RatecodeID"},
                "details": {
                    INFERRED_SEMANTIC_TYPE_KEY: {
                        "RatecodeID": SemanticDomainTypes.NUMERIC,
                    },
                },
                "rule_name": "column_ranges_rule",
            }
        ): {
            "$variables": {
                "estimator": "quantiles",
                "false_positive_rate": 0.01,
                "mostly": 1.0,
            },
            "$parameter.raw.min_range": {
                "value": [1, 1],
                "details": {
                    "metric_configuration": {
                        "metric_name": "column.min",
                        "domain_kwargs": {"column": "RatecodeID"},
                        "metric_value_kwargs": None,
                    },
                    "num_batches": 3,
                },
            },
            "$parameter.raw.max_range": {
                "value": [5, 6],
                "details": {
                    "metric_configuration": {
                        "metric_name": "column.max",
                        "domain_kwargs": {"column": "RatecodeID"},
                        "metric_value_kwargs": None,
                    },
                    "num_batches": 3,
                },
            },
            "$parameter.min_range": {
                "value": [1, 1],
                "details": {
                    "metric_configuration": {
                        "metric_name": "column.min",
                        "domain_kwargs": {"column": "RatecodeID"},
                        "metric_value_kwargs": None,
                    },
                    "num_batches": 3,
                },
            },
            "$parameter.max_range": {
                "value": [5, 6],
                "details": {
                    "metric_configuration": {
                        "metric_name": "column.max",
                        "domain_kwargs": {"column": "RatecodeID"},
                        "metric_value_kwargs": None,
                    },
                    "num_batches": 3,
                },
            },
        },
        Domain(
            **{
                "domain_type": MetricDomainTypes.COLUMN,
                "domain_kwargs": {"column": "PULocationID"},
                "details": {
                    INFERRED_SEMANTIC_TYPE_KEY: {
                        "PULocationID": SemanticDomainTypes.NUMERIC,
                    },
                },
                "rule_name": "column_ranges_rule",
            }
        ): {
            "$variables": {
                "estimator": "quantiles",
                "false_positive_rate": 0.01,
                "mostly": 1.0,
            },
            "$parameter.raw.min_range": {
                "value": [1, 1],
                "details": {
                    "metric_configuration": {
                        "metric_name": "column.min",
                        "domain_kwargs": {"column": "PULocationID"},
                        "metric_value_kwargs": None,
                    },
                    "num_batches": 3,
                },
            },
            "$parameter.raw.max_range": {
                "value": [265, 265],
                "details": {
                    "metric_configuration": {
                        "metric_name": "column.max",
                        "domain_kwargs": {"column": "PULocationID"},
                        "metric_value_kwargs": None,
                    },
                    "num_batches": 3,
                },
            },
            "$parameter.min_range": {
                "value": [1, 1],
                "details": {
                    "metric_configuration": {
                        "metric_name": "column.min",
                        "domain_kwargs": {"column": "PULocationID"},
                        "metric_value_kwargs": None,
                    },
                    "num_batches": 3,
                },
            },
            "$parameter.max_range": {
                "value": [265, 265],
                "details": {
                    "metric_configuration": {
                        "metric_name": "column.max",
                        "domain_kwargs": {"column": "PULocationID"},
                        "metric_value_kwargs": None,
                    },
                    "num_batches": 3,
                },
            },
        },
        Domain(
            **{
                "domain_type": MetricDomainTypes.COLUMN,
                "domain_kwargs": {"column": "DOLocationID"},
                "details": {
                    INFERRED_SEMANTIC_TYPE_KEY: {
                        "DOLocationID": SemanticDomainTypes.NUMERIC,
                    },
                },
                "rule_name": "column_ranges_rule",
            }
        ): {
            "$variables": {
                "estimator": "quantiles",
                "false_positive_rate": 0.01,
                "mostly": 1.0,
            },
            "$parameter.raw.min_range": {
                "value": [1, 1],
                "details": {
                    "metric_configuration": {
                        "metric_name": "column.min",
                        "domain_kwargs": {"column": "DOLocationID"},
                        "metric_value_kwargs": None,
                    },
                    "num_batches": 3,
                },
            },
            "$parameter.raw.max_range": {
                "value": [265, 265],
                "details": {
                    "metric_configuration": {
                        "metric_name": "column.max",
                        "domain_kwargs": {"column": "DOLocationID"},
                        "metric_value_kwargs": None,
                    },
                    "num_batches": 3,
                },
            },
            "$parameter.min_range": {
                "value": [1, 1],
                "details": {
                    "metric_configuration": {
                        "metric_name": "column.min",
                        "domain_kwargs": {"column": "DOLocationID"},
                        "metric_value_kwargs": None,
                    },
                    "num_batches": 3,
                },
            },
            "$parameter.max_range": {
                "value": [265, 265],
                "details": {
                    "metric_configuration": {
                        "metric_name": "column.max",
                        "domain_kwargs": {"column": "DOLocationID"},
                        "metric_value_kwargs": None,
                    },
                    "num_batches": 3,
                },
            },
        },
        Domain(
            **{
                "domain_type": MetricDomainTypes.COLUMN,
                "domain_kwargs": {"column": "payment_type"},
                "details": {
                    INFERRED_SEMANTIC_TYPE_KEY: {
                        "payment_type": SemanticDomainTypes.NUMERIC,
                    },
                },
                "rule_name": "column_ranges_rule",
            }
        ): {
            "$variables": {
                "estimator": "quantiles",
                "false_positive_rate": 0.01,
                "mostly": 1.0,
            },
            "$parameter.raw.min_range": {
                "value": [1, 1],
                "details": {
                    "metric_configuration": {
                        "metric_name": "column.min",
                        "domain_kwargs": {"column": "payment_type"},
                        "metric_value_kwargs": None,
                    },
                    "num_batches": 3,
                },
            },
            "$parameter.raw.max_range": {
                "value": [4, 4],
                "details": {
                    "metric_configuration": {
                        "metric_name": "column.max",
                        "domain_kwargs": {"column": "payment_type"},
                        "metric_value_kwargs": None,
                    },
                    "num_batches": 3,
                },
            },
            "$parameter.min_range": {
                "value": [1, 1],
                "details": {
                    "metric_configuration": {
                        "metric_name": "column.min",
                        "domain_kwargs": {"column": "payment_type"},
                        "metric_value_kwargs": None,
                    },
                    "num_batches": 3,
                },
            },
            "$parameter.max_range": {
                "value": [4, 4],
                "details": {
                    "metric_configuration": {
                        "metric_name": "column.max",
                        "domain_kwargs": {"column": "payment_type"},
                        "metric_value_kwargs": None,
                    },
                    "num_batches": 3,
                },
            },
        },
        Domain(
            **{
                "domain_type": MetricDomainTypes.COLUMN,
                "domain_kwargs": {"column": "fare_amount"},
                "details": {
                    INFERRED_SEMANTIC_TYPE_KEY: {
                        "fare_amount": SemanticDomainTypes.NUMERIC,
                    },
                },
                "rule_name": "column_ranges_rule",
            }
        ): {
            "$variables": {
                "estimator": "quantiles",
                "false_positive_rate": 0.01,
                "mostly": 1.0,
            },
            "$parameter.raw.min_range": {
                "value": [-51.7, -21.02],
                "details": {
                    "metric_configuration": {
                        "metric_name": "column.min",
                        "domain_kwargs": {"column": "fare_amount"},
                        "metric_value_kwargs": None,
                    },
                    "num_batches": 3,
                },
            },
            "$parameter.raw.max_range": {
                "value": [215.35, 2976.46],
                "details": {
                    "metric_configuration": {
                        "metric_name": "column.max",
                        "domain_kwargs": {"column": "fare_amount"},
                        "metric_value_kwargs": None,
                    },
                    "num_batches": 3,
                },
            },
            "$parameter.min_range": {
                "value": [-51.7, -21.02],
                "details": {
                    "metric_configuration": {
                        "metric_name": "column.min",
                        "domain_kwargs": {"column": "fare_amount"},
                        "metric_value_kwargs": None,
                    },
                    "num_batches": 3,
                },
            },
            "$parameter.max_range": {
                "value": [215.35, 2976.46],
                "details": {
                    "metric_configuration": {
                        "metric_name": "column.max",
                        "domain_kwargs": {"column": "fare_amount"},
                        "metric_value_kwargs": None,
                    },
                    "num_batches": 3,
                },
            },
        },
        Domain(
            **{
                "domain_type": MetricDomainTypes.COLUMN,
                "domain_kwargs": {"column": "extra"},
                "details": {
                    INFERRED_SEMANTIC_TYPE_KEY: {
                        "extra": SemanticDomainTypes.NUMERIC,
                    },
                },
                "rule_name": "column_ranges_rule",
            }
        ): {
            "$variables": {
                "estimator": "quantiles",
                "false_positive_rate": 0.01,
                "mostly": 1.0,
            },
            "$parameter.raw.min_range": {
                "value": [-36.35, -1.0],
                "details": {
                    "metric_configuration": {
                        "metric_name": "column.min",
                        "domain_kwargs": {"column": "extra"},
                        "metric_value_kwargs": None,
                    },
                    "num_batches": 3,
                },
            },
            "$parameter.raw.max_range": {
                "value": [4.53, 7.0],
                "details": {
                    "metric_configuration": {
                        "metric_name": "column.max",
                        "domain_kwargs": {"column": "extra"},
                        "metric_value_kwargs": None,
                    },
                    "num_batches": 3,
                },
            },
            "$parameter.min_range": {
                "value": [-36.35, -1.0],
                "details": {
                    "metric_configuration": {
                        "metric_name": "column.min",
                        "domain_kwargs": {"column": "extra"},
                        "metric_value_kwargs": None,
                    },
                    "num_batches": 3,
                },
            },
            "$parameter.max_range": {
                "value": [4.53, 7.0],
                "details": {
                    "metric_configuration": {
                        "metric_name": "column.max",
                        "domain_kwargs": {"column": "extra"},
                        "metric_value_kwargs": None,
                    },
                    "num_batches": 3,
                },
            },
        },
        Domain(
            **{
                "domain_type": MetricDomainTypes.COLUMN,
                "domain_kwargs": {"column": "mta_tax"},
                "details": {
                    INFERRED_SEMANTIC_TYPE_KEY: {
                        "mta_tax": SemanticDomainTypes.NUMERIC,
                    },
                },
                "rule_name": "column_ranges_rule",
            }
        ): {
            "$variables": {
                "estimator": "quantiles",
                "false_positive_rate": 0.01,
                "mostly": 1.0,
            },
            "$parameter.raw.min_range": {
                "value": [-0.5, -0.5],
                "details": {
                    "metric_configuration": {
                        "metric_name": "column.min",
                        "domain_kwargs": {"column": "mta_tax"},
                        "metric_value_kwargs": None,
                    },
                    "num_batches": 3,
                },
            },
            "$parameter.raw.max_range": {
                "value": [0.5, 37.14],
                "details": {
                    "metric_configuration": {
                        "metric_name": "column.max",
                        "domain_kwargs": {"column": "mta_tax"},
                        "metric_value_kwargs": None,
                    },
                    "num_batches": 3,
                },
            },
            "$parameter.min_range": {
                "value": [-0.5, -0.5],
                "details": {
                    "metric_configuration": {
                        "metric_name": "column.min",
                        "domain_kwargs": {"column": "mta_tax"},
                        "metric_value_kwargs": None,
                    },
                    "num_batches": 3,
                },
            },
            "$parameter.max_range": {
                "value": [0.5, 37.14],
                "details": {
                    "metric_configuration": {
                        "metric_name": "column.max",
                        "domain_kwargs": {"column": "mta_tax"},
                        "metric_value_kwargs": None,
                    },
                    "num_batches": 3,
                },
            },
        },
        Domain(
            **{
                "domain_type": MetricDomainTypes.COLUMN,
                "domain_kwargs": {"column": "tip_amount"},
                "details": {
                    INFERRED_SEMANTIC_TYPE_KEY: {
                        "tip_amount": SemanticDomainTypes.NUMERIC,
                    },
                },
                "rule_name": "column_ranges_rule",
            }
        ): {
            "$variables": {
                "estimator": "quantiles",
                "false_positive_rate": 0.01,
                "mostly": 1.0,
            },
            "$parameter.raw.min_range": {
                "value": [0.0, 0.0],
                "details": {
                    "metric_configuration": {
                        "metric_name": "column.min",
                        "domain_kwargs": {"column": "tip_amount"},
                        "metric_value_kwargs": None,
                    },
                    "num_batches": 3,
                },
            },
            "$parameter.raw.max_range": {
                "value": [38.93, 74.72],
                "details": {
                    "metric_configuration": {
                        "metric_name": "column.max",
                        "domain_kwargs": {"column": "tip_amount"},
                        "metric_value_kwargs": None,
                    },
                    "num_batches": 3,
                },
            },
            "$parameter.min_range": {
                "value": [0.0, 0.0],
                "details": {
                    "metric_configuration": {
                        "metric_name": "column.min",
                        "domain_kwargs": {"column": "tip_amount"},
                        "metric_value_kwargs": None,
                    },
                    "num_batches": 3,
                },
            },
            "$parameter.max_range": {
                "value": [38.93, 74.72],
                "details": {
                    "metric_configuration": {
                        "metric_name": "column.max",
                        "domain_kwargs": {"column": "tip_amount"},
                        "metric_value_kwargs": None,
                    },
                    "num_batches": 3,
                },
            },
        },
        Domain(
            **{
                "domain_type": MetricDomainTypes.COLUMN,
                "domain_kwargs": {"column": "tolls_amount"},
                "details": {
                    INFERRED_SEMANTIC_TYPE_KEY: {
                        "tolls_amount": SemanticDomainTypes.NUMERIC,
                    },
                },
                "rule_name": "column_ranges_rule",
            }
        ): {
            "$variables": {
                "estimator": "quantiles",
                "false_positive_rate": 0.01,
                "mostly": 1.0,
            },
            "$parameter.raw.min_range": {
                "value": [0.0, 0.0],
                "details": {
                    "metric_configuration": {
                        "metric_name": "column.min",
                        "domain_kwargs": {"column": "tolls_amount"},
                        "metric_value_kwargs": None,
                    },
                    "num_batches": 3,
                },
            },
            "$parameter.raw.max_range": {
                "value": [24.31, 495.58],
                "details": {
                    "metric_configuration": {
                        "metric_name": "column.max",
                        "domain_kwargs": {"column": "tolls_amount"},
                        "metric_value_kwargs": None,
                    },
                    "num_batches": 3,
                },
            },
            "$parameter.min_range": {
                "value": [0.0, 0.0],
                "details": {
                    "metric_configuration": {
                        "metric_name": "column.min",
                        "domain_kwargs": {"column": "tolls_amount"},
                        "metric_value_kwargs": None,
                    },
                    "num_batches": 3,
                },
            },
            "$parameter.max_range": {
                "value": [24.31, 495.58],
                "details": {
                    "metric_configuration": {
                        "metric_name": "column.max",
                        "domain_kwargs": {"column": "tolls_amount"},
                        "metric_value_kwargs": None,
                    },
                    "num_batches": 3,
                },
            },
        },
        Domain(
            **{
                "domain_type": MetricDomainTypes.COLUMN,
                "domain_kwargs": {"column": "improvement_surcharge"},
                "details": {
                    INFERRED_SEMANTIC_TYPE_KEY: {
                        "improvement_surcharge": SemanticDomainTypes.NUMERIC,
                    },
                },
                "rule_name": "column_ranges_rule",
            }
        ): {
            "$variables": {
                "estimator": "quantiles",
                "false_positive_rate": 0.01,
                "mostly": 1.0,
            },
            "$parameter.raw.min_range": {
                "value": [-0.3, -0.3],
                "details": {
                    "metric_configuration": {
                        "metric_name": "column.min",
                        "domain_kwargs": {"column": "improvement_surcharge"},
                        "metric_value_kwargs": None,
                    },
                    "num_batches": 3,
                },
            },
            "$parameter.raw.max_range": {
                "value": [0.3, 0.3],
                "details": {
                    "metric_configuration": {
                        "metric_name": "column.max",
                        "domain_kwargs": {"column": "improvement_surcharge"},
                        "metric_value_kwargs": None,
                    },
                    "num_batches": 3,
                },
            },
            "$parameter.min_range": {
                "value": [-0.3, -0.3],
                "details": {
                    "metric_configuration": {
                        "metric_name": "column.min",
                        "domain_kwargs": {"column": "improvement_surcharge"},
                        "metric_value_kwargs": None,
                    },
                    "num_batches": 3,
                },
            },
            "$parameter.max_range": {
                "value": [0.3, 0.3],
                "details": {
                    "metric_configuration": {
                        "metric_name": "column.max",
                        "domain_kwargs": {"column": "improvement_surcharge"},
                        "metric_value_kwargs": None,
                    },
                    "num_batches": 3,
                },
            },
        },
        Domain(
            **{
                "domain_type": MetricDomainTypes.COLUMN,
                "domain_kwargs": {"column": "total_amount"},
                "details": {
                    INFERRED_SEMANTIC_TYPE_KEY: {
                        "total_amount": SemanticDomainTypes.NUMERIC,
                    },
                },
                "rule_name": "column_ranges_rule",
            }
        ): {
            "$variables": {
                "estimator": "quantiles",
                "false_positive_rate": 0.01,
                "mostly": 1.0,
            },
            "$parameter.raw.min_range": {
                "value": [-52.54, -24.32],
                "details": {
                    "metric_configuration": {
                        "metric_name": "column.min",
                        "domain_kwargs": {"column": "total_amount"},
                        "metric_value_kwargs": None,
                    },
                    "num_batches": 3,
                },
            },
            "$parameter.raw.max_range": {
                "value": [253.18, 2980.13],
                "details": {
                    "metric_configuration": {
                        "metric_name": "column.max",
                        "domain_kwargs": {"column": "total_amount"},
                        "metric_value_kwargs": None,
                    },
                    "num_batches": 3,
                },
            },
            "$parameter.min_range": {
                "value": [-52.54, -24.32],
                "details": {
                    "metric_configuration": {
                        "metric_name": "column.min",
                        "domain_kwargs": {"column": "total_amount"},
                        "metric_value_kwargs": None,
                    },
                    "num_batches": 3,
                },
            },
            "$parameter.max_range": {
                "value": [253.18, 2980.13],
                "details": {
                    "metric_configuration": {
                        "metric_name": "column.max",
                        "domain_kwargs": {"column": "total_amount"},
                        "metric_value_kwargs": None,
                    },
                    "num_batches": 3,
                },
            },
        },
        Domain(
            **{
                "domain_type": MetricDomainTypes.COLUMN,
                "domain_kwargs": {"column": "congestion_surcharge"},
                "details": {
                    INFERRED_SEMANTIC_TYPE_KEY: {
                        "congestion_surcharge": SemanticDomainTypes.NUMERIC,
                    },
                },
                "rule_name": "column_ranges_rule",
            }
        ): {
            "$variables": {
                "estimator": "quantiles",
                "false_positive_rate": 0.01,
                "mostly": 1.0,
            },
            "$parameter.raw.min_range": {
                "value": [-2.5, -0.03],
                "details": {
                    "metric_configuration": {
                        "metric_name": "column.min",
                        "domain_kwargs": {"column": "congestion_surcharge"},
                        "metric_value_kwargs": None,
                    },
                    "num_batches": 3,
                },
            },
            "$parameter.raw.max_range": {
                "value": [0.02, 2.5],
                "details": {
                    "metric_configuration": {
                        "metric_name": "column.max",
                        "domain_kwargs": {"column": "congestion_surcharge"},
                        "metric_value_kwargs": None,
                    },
                    "num_batches": 3,
                },
            },
            "$parameter.min_range": {
                "value": [-2.5, -0.03],
                "details": {
                    "metric_configuration": {
                        "metric_name": "column.min",
                        "domain_kwargs": {"column": "congestion_surcharge"},
                        "metric_value_kwargs": None,
                    },
                    "num_batches": 3,
                },
            },
            "$parameter.max_range": {
                "value": [0.02, 2.5],
                "details": {
                    "metric_configuration": {
                        "metric_name": "column.max",
                        "domain_kwargs": {"column": "congestion_surcharge"},
                        "metric_value_kwargs": None,
                    },
                    "num_batches": 3,
                },
            },
        },
        Domain(
            **{
                "domain_type": MetricDomainTypes.COLUMN,
                "domain_kwargs": {"column": "pickup_datetime"},
                "details": {
                    INFERRED_SEMANTIC_TYPE_KEY: {
                        "pickup_datetime": SemanticDomainTypes.TEXT,
                    },
                },
                "rule_name": "my_rule_for_timestamps",
            }
        ): {
            "$variables": {
                "estimator": "quantiles",
                "false_positive_rate": 0.01,
                "mostly": 1.0,
            },
            "$parameter.raw.my_date_format": {
                "value": "%Y-%m-%d %H:%M:%S",
                "details": {
                    "success_ratio": 1.0,
                    "candidate_strings": {"%Y-%m-%d %H:%M:%S": 1.0, "%y-%m-%d": 0.0},
                },
            },
            "$parameter.my_date_format": {
                "value": "%Y-%m-%d %H:%M:%S",
                "details": {
                    "success_ratio": 1.0,
                    "candidate_strings": {"%Y-%m-%d %H:%M:%S": 1.0, "%y-%m-%d": 0.0},
                },
            },
        },
        Domain(
            **{
                "domain_type": MetricDomainTypes.COLUMN,
                "domain_kwargs": {"column": "dropoff_datetime"},
                "details": {
                    INFERRED_SEMANTIC_TYPE_KEY: {
                        "dropoff_datetime": SemanticDomainTypes.TEXT,
                    },
                },
                "rule_name": "my_rule_for_timestamps",
            }
        ): {
            "$variables": {
                "estimator": "quantiles",
                "false_positive_rate": 0.01,
                "mostly": 1.0,
            },
            "$parameter.raw.my_date_format": {
                "value": "%Y-%m-%d %H:%M:%S",
                "details": {
                    "success_ratio": 1.0,
                    "candidate_strings": {"%Y-%m-%d %H:%M:%S": 1.0, "%y-%m-%d": 0.0},
                },
            },
            "$parameter.my_date_format": {
                "value": "%Y-%m-%d %H:%M:%S",
                "details": {
                    "success_ratio": 1.0,
                    "candidate_strings": {"%Y-%m-%d %H:%M:%S": 1.0, "%y-%m-%d": 0.0},
                },
            },
        },
        Domain(
            **{
                "domain_type": MetricDomainTypes.COLUMN,
                "domain_kwargs": {"column": "VendorID"},
                "details": {
                    INFERRED_SEMANTIC_TYPE_KEY: {
                        "VendorID": SemanticDomainTypes.NUMERIC,
                    },
                },
                "rule_name": "rule_for_regex",
            }
        ): {
            "$variables": {
                "estimator": "quantiles",
                "false_positive_rate": 0.01,
                "mostly": 1.0,
            },
            "$parameter.raw.my_regex": {
                "value": "^\\d{1}$",
                "details": {
                    "success_ratio": 1.0,
                    "evaluated_regexes": {"^\\d{1}$": 1.0, "^\\d{2}$": 0.0},
                },
            },
            "$parameter.my_regex": {
                "value": "^\\d{1}$",
                "details": {
                    "success_ratio": 1.0,
                    "evaluated_regexes": {"^\\d{1}$": 1.0, "^\\d{2}$": 0.0},
                },
            },
        },
        Domain(
            **{
                "domain_type": MetricDomainTypes.COLUMN,
                "domain_kwargs": {"column": "RatecodeID"},
                "details": {
                    INFERRED_SEMANTIC_TYPE_KEY: {
                        "RatecodeID": SemanticDomainTypes.NUMERIC,
                    },
                },
                "rule_name": "rule_for_regex",
            }
        ): {
            "$variables": {
                "estimator": "quantiles",
                "false_positive_rate": 0.01,
                "mostly": 1.0,
            },
            "$parameter.raw.my_regex": {
                "value": "^\\d{1}$",
                "details": {
                    "success_ratio": 1.0,
                    "evaluated_regexes": {"^\\d{1}$": 1.0, "^\\d{2}$": 0.0},
                },
            },
            "$parameter.my_regex": {
                "value": "^\\d{1}$",
                "details": {
                    "success_ratio": 1.0,
                    "evaluated_regexes": {"^\\d{1}$": 1.0, "^\\d{2}$": 0.0},
                },
            },
        },
        Domain(
            **{
                "domain_type": MetricDomainTypes.COLUMN,
                "domain_kwargs": {"column": "PULocationID"},
                "details": {
                    INFERRED_SEMANTIC_TYPE_KEY: {
                        "PULocationID": SemanticDomainTypes.NUMERIC,
                    },
                },
                "rule_name": "rule_for_regex",
            }
        ): {
            "$variables": {
                "estimator": "quantiles",
                "false_positive_rate": 0.01,
                "mostly": 1.0,
            },
            "$parameter.raw.my_regex": {
                "value": "^\\d{1}$",
                "details": {
                    "success_ratio": 1.0,
                    "evaluated_regexes": {"^\\d{1}$": 1.0, "^\\d{2}$": 0.0},
                },
            },
            "$parameter.my_regex": {
                "value": "^\\d{1}$",
                "details": {
                    "success_ratio": 1.0,
                    "evaluated_regexes": {"^\\d{1}$": 1.0, "^\\d{2}$": 0.0},
                },
            },
        },
        Domain(
            **{
                "domain_type": MetricDomainTypes.COLUMN,
                "domain_kwargs": {"column": "DOLocationID"},
                "details": {
                    INFERRED_SEMANTIC_TYPE_KEY: {
                        "DOLocationID": SemanticDomainTypes.NUMERIC,
                    },
                },
                "rule_name": "rule_for_regex",
            }
        ): {
            "$variables": {
                "estimator": "quantiles",
                "false_positive_rate": 0.01,
                "mostly": 1.0,
            },
            "$parameter.raw.my_regex": {
                "value": "^\\d{1}$",
                "details": {
                    "success_ratio": 1.0,
                    "evaluated_regexes": {"^\\d{1}$": 1.0, "^\\d{2}$": 0.0},
                },
            },
            "$parameter.my_regex": {
                "value": "^\\d{1}$",
                "details": {
                    "success_ratio": 1.0,
                    "evaluated_regexes": {"^\\d{1}$": 1.0, "^\\d{2}$": 0.0},
                },
            },
        },
        Domain(
            **{
                "domain_type": MetricDomainTypes.COLUMN,
                "domain_kwargs": {"column": "VendorID"},
                "details": {
                    INFERRED_SEMANTIC_TYPE_KEY: {
                        "VendorID": SemanticDomainTypes.NUMERIC,
                    },
                },
                "rule_name": "my_rule_for_very_few_cardinality",
            }
        ): {
            "$variables": {
                "estimator": "quantiles",
                "false_positive_rate": 0.01,
                "mostly": 1.0,
            },
            "$parameter.raw.my_pickup_location_id_value_set": {
                "value": [1, 2, 4],
                "details": {
                    "parse_strings_as_datetimes": False,
                    "metric_configuration": {
                        "metric_name": "column.distinct_values",
                        "domain_kwargs": {"column": "VendorID"},
                        "metric_value_kwargs": None,
                    },
                    "num_batches": 3,
                },
            },
            "$parameter.my_pickup_location_id_value_set": {
                "value": [1, 2, 4],
                "details": {
                    "parse_strings_as_datetimes": False,
                    "metric_configuration": {
                        "metric_name": "column.distinct_values",
                        "domain_kwargs": {"column": "VendorID"},
                        "metric_value_kwargs": None,
                    },
                    "num_batches": 3,
                },
            },
        },
        Domain(
            **{
                "domain_type": MetricDomainTypes.COLUMN,
                "domain_kwargs": {"column": "passenger_count"},
                "details": {
                    INFERRED_SEMANTIC_TYPE_KEY: {
                        "passenger_count": SemanticDomainTypes.NUMERIC,
                    },
                },
                "rule_name": "my_rule_for_very_few_cardinality",
            }
        ): {
            "$variables": {
                "estimator": "quantiles",
                "false_positive_rate": 0.01,
                "mostly": 1.0,
            },
            "$parameter.raw.my_pickup_location_id_value_set": {
                "value": [0, 1, 2, 3, 4, 5, 6],
                "details": {
                    "parse_strings_as_datetimes": False,
                    "metric_configuration": {
                        "metric_name": "column.distinct_values",
                        "domain_kwargs": {"column": "passenger_count"},
                        "metric_value_kwargs": None,
                    },
                    "num_batches": 3,
                },
            },
            "$parameter.my_pickup_location_id_value_set": {
                "value": [0, 1, 2, 3, 4, 5, 6],
                "details": {
                    "parse_strings_as_datetimes": False,
                    "metric_configuration": {
                        "metric_name": "column.distinct_values",
                        "domain_kwargs": {"column": "passenger_count"},
                        "metric_value_kwargs": None,
                    },
                    "num_batches": 3,
                },
            },
        },
    }

    return {
        "profiler_config": verbose_profiler_config,
        "test_configuration_quantiles_estimator": {
            "expectation_suite_name": expectation_suite_name_quantiles_estimator,
            "expected_expectation_suite": expected_expectation_suite_quantiles_estimator,
            "expected_fixture_fully_qualified_parameter_names_by_domain": expected_fixture_fully_qualified_parameter_names_by_domain_quantiles_estimator,
            "expected_parameter_values_for_fully_qualified_parameter_names_by_domain": expected_parameter_values_for_fully_qualified_parameter_names_by_domain_quantiles_estimator,
        },
    }


@pytest.fixture
def bobby_columnar_table_multi_batch_deterministic_data_context(
    set_consistent_seed_within_numeric_metric_range_multi_batch_parameter_builder,
    tmp_path_factory,
    monkeypatch,
) -> DataContext:
    # Re-enable GE_USAGE_STATS
    monkeypatch.delenv("GE_USAGE_STATS")
    monkeypatch.setattr(AnonymizedUsageStatisticsConfig, "enabled", True)

    project_path: str = str(tmp_path_factory.mktemp("taxi_data_context"))
    context_path: str = os.path.join(project_path, "great_expectations")
    os.makedirs(os.path.join(context_path, "expectations"), exist_ok=True)
    data_path: str = os.path.join(context_path, "..", "data")
    os.makedirs(os.path.join(data_path), exist_ok=True)
    shutil.copy(
        file_relative_path(
            __file__,
            os.path.join(
                "integration",
                "fixtures",
                "yellow_tripdata_pandas_fixture",
                "great_expectations",
                "great_expectations.yml",
            ),
        ),
        str(os.path.join(context_path, "great_expectations.yml")),
    )
    shutil.copy(
        file_relative_path(
            __file__,
            os.path.join(
                "test_sets",
                "taxi_yellow_tripdata_samples",
                "random_subsamples",
                "yellow_tripdata_7500_lines_sample_2019-01.csv",
            ),
        ),
        str(
            os.path.join(
                context_path, "..", "data", "yellow_tripdata_sample_2019-01.csv"
            )
        ),
    )
    shutil.copy(
        file_relative_path(
            __file__,
            os.path.join(
                "test_sets",
                "taxi_yellow_tripdata_samples",
                "random_subsamples",
                "yellow_tripdata_8500_lines_sample_2019-02.csv",
            ),
        ),
        str(
            os.path.join(
                context_path, "..", "data", "yellow_tripdata_sample_2019-02.csv"
            )
        ),
    )
    shutil.copy(
        file_relative_path(
            __file__,
            os.path.join(
                "test_sets",
                "taxi_yellow_tripdata_samples",
                "random_subsamples",
                "yellow_tripdata_9000_lines_sample_2019-03.csv",
            ),
        ),
        str(
            os.path.join(
                context_path, "..", "data", "yellow_tripdata_sample_2019-03.csv"
            )
        ),
    )

    context = DataContext(context_root_dir=context_path)
    assert context.root_directory == context_path

    return context


@pytest.fixture(scope="module")
def bobby_columnar_table_multi_batch_probabilistic_data_context(
    tmp_path_factory,
) -> DataContext:
    project_path: str = str(tmp_path_factory.mktemp("taxi_data_context"))
    context_path: str = os.path.join(project_path, "great_expectations")
    os.makedirs(os.path.join(context_path, "expectations"), exist_ok=True)
    data_path: str = os.path.join(context_path, "..", "data")
    os.makedirs(os.path.join(data_path), exist_ok=True)
    shutil.copy(
        file_relative_path(
            __file__,
            os.path.join(
                "integration",
                "fixtures",
                "yellow_tripdata_pandas_fixture",
                "great_expectations",
                "great_expectations.yml",
            ),
        ),
        str(os.path.join(context_path, "great_expectations.yml")),
    )
    shutil.copy(
        file_relative_path(
            __file__,
            os.path.join(
                "test_sets",
                "taxi_yellow_tripdata_samples",
                "random_subsamples",
                "yellow_tripdata_7500_lines_sample_2019-01.csv",
            ),
        ),
        str(
            os.path.join(
                context_path, "..", "data", "yellow_tripdata_sample_2019-01.csv"
            )
        ),
    )
    shutil.copy(
        file_relative_path(
            __file__,
            os.path.join(
                "test_sets",
                "taxi_yellow_tripdata_samples",
                "random_subsamples",
                "yellow_tripdata_8500_lines_sample_2019-02.csv",
            ),
        ),
        str(
            os.path.join(
                context_path, "..", "data", "yellow_tripdata_sample_2019-02.csv"
            )
        ),
    )
    shutil.copy(
        file_relative_path(
            __file__,
            os.path.join(
                "test_sets",
                "taxi_yellow_tripdata_samples",
                "random_subsamples",
                "yellow_tripdata_9000_lines_sample_2019-03.csv",
            ),
        ),
        str(
            os.path.join(
                context_path, "..", "data", "yellow_tripdata_sample_2019-03.csv"
            )
        ),
    )

    context = DataContext(context_root_dir=context_path)
    assert context.root_directory == context_path

    return context


@pytest.fixture
def bobster_columnar_table_multi_batch_normal_mean_5000_stdev_1000():
    """
    About the "Bobster" User Workflow Fixture

    Bobster has multiple tables of columnar data called user_events (DataAsset) that he wants to check periodically as
    new data is added.

      - He knows what some of the columns are of the acconting/financial/account type, but he is currently interested in
        the average table size (in terms of the number of rows in a table).

    He wants to use a configurable profiler to generate a description (ExpectationSuite) about tables so that he can:

        1. monitor the average number of rows in the tables

        2. have a place to add his domain knowledge of the data (that can also be validated against new data)

        3. if all goes well, generalize some of the Profiler to use on his other tables

    Bobster uses a custom implementation of the "bootstrap" non-parametric (i.e, data-driven) statistical estimator.

    Bobster configures his Profiler using the YAML configurations and data file locations captured in this fixture.
    """
    verbose_profiler_config_file_path: str = file_relative_path(
        __file__,
        os.path.join(
            "test_fixtures",
            "rule_based_profiler",
            "bobster_user_workflow_verbose_profiler_config.yml",
        ),
    )

    verbose_profiler_config: str
    with open(verbose_profiler_config_file_path) as f:
        verbose_profiler_config = f.read()

    expectation_suite_name_bootstrap_estimator: str = (
        "bobster_columnar_table_multi_batch_bootstrap_estimator"
    )

    my_row_count_range_rule_expect_table_row_count_to_be_between_expectation_mean_value: int = (
        5000
    )
    my_row_count_range_rule_expect_table_row_count_to_be_between_expectation_std_value: float = (
        1.0e3
    )
    my_row_count_range_rule_expect_table_row_count_to_be_between_expectation_num_stds: float = (
        3.00
    )

    my_row_count_range_rule_expect_table_row_count_to_be_between_expectation_min_value_mean_value: int = round(
        float(
            my_row_count_range_rule_expect_table_row_count_to_be_between_expectation_mean_value
        )
        - (
            my_row_count_range_rule_expect_table_row_count_to_be_between_expectation_num_stds
            * my_row_count_range_rule_expect_table_row_count_to_be_between_expectation_std_value
        )
    )

    my_row_count_range_rule_expect_table_row_count_to_be_between_expectation_max_value_mean_value: int = round(
        float(
            my_row_count_range_rule_expect_table_row_count_to_be_between_expectation_mean_value
        )
        + (
            my_row_count_range_rule_expect_table_row_count_to_be_between_expectation_num_stds
            * my_row_count_range_rule_expect_table_row_count_to_be_between_expectation_std_value
        )
    )

    return {
        "profiler_config": verbose_profiler_config,
        "test_configuration_bootstrap_estimator": {
            "expectation_suite_name": expectation_suite_name_bootstrap_estimator,
            "expect_table_row_count_to_be_between_mean_value": my_row_count_range_rule_expect_table_row_count_to_be_between_expectation_mean_value,
            "expect_table_row_count_to_be_between_min_value_mean_value": my_row_count_range_rule_expect_table_row_count_to_be_between_expectation_min_value_mean_value,
            "expect_table_row_count_to_be_between_max_value_mean_value": my_row_count_range_rule_expect_table_row_count_to_be_between_expectation_max_value_mean_value,
        },
    }


@pytest.fixture
def bobster_columnar_table_multi_batch_normal_mean_5000_stdev_1000_data_context(
    tmp_path_factory,
    monkeypatch,
) -> DataContext:
    """
    This fixture generates three years' worth (36 months; i.e., 36 batches) of taxi trip data with the number of rows
    of a batch sampled from a normal distribution with the mean of 5,000 rows and the standard deviation of 1,000 rows.
    """
    # Re-enable GE_USAGE_STATS
    monkeypatch.delenv("GE_USAGE_STATS", raising=False)
    monkeypatch.setattr(AnonymizedUsageStatisticsConfig, "enabled", True)

    project_path: str = str(tmp_path_factory.mktemp("taxi_data_context"))
    context_path: str = os.path.join(project_path, "great_expectations")
    os.makedirs(os.path.join(context_path, "expectations"), exist_ok=True)
    data_path: str = os.path.join(context_path, "..", "data")
    os.makedirs(os.path.join(data_path), exist_ok=True)
    shutil.copy(
        file_relative_path(
            __file__,
            os.path.join(
                "integration",
                "fixtures",
                "yellow_tripdata_pandas_fixture",
                "great_expectations",
                "great_expectations.yml",
            ),
        ),
        str(os.path.join(context_path, "great_expectations.yml")),
    )
    base_directory: str = file_relative_path(
        __file__,
        os.path.join(
            "test_sets",
            "taxi_yellow_tripdata_samples",
        ),
    )
    file_name_list: List[str] = get_filesystem_one_level_directory_glob_path_list(
        base_directory_path=base_directory, glob_directive="*.csv"
    )
    file_name_list = sorted(file_name_list)
    num_files: int = len(file_name_list)

    random_state: np.random.Generator = RANDOM_STATE
    rnd_num_sample: np.float64
    output_file_lenths: List[int] = [
        round(rnd_num_sample)
        for rnd_num_sample in random_state.normal(
            loc=5.0e3, scale=1.0e3, size=num_files
        )
    ]

    idx: int
    file_name: str

    output_file_name_length_map: Dict[str, int] = {
        file_name_list[idx]: output_file_lenths[idx]
        for idx, file_name in enumerate(file_name_list)
    }

    csv_source_path: str
    df: pd.DataFrame
    for file_name in file_name_list:
        csv_source_path = os.path.join(base_directory, file_name)
        df = pd.read_csv(filepath_or_buffer=csv_source_path)
        df = df.sample(
            n=output_file_name_length_map[file_name], replace=False, random_state=1
        )
        # noinspection PyTypeChecker
        df.to_csv(
            path_or_buf=os.path.join(context_path, "..", "data", file_name), index=False
        )

    context = DataContext(context_root_dir=context_path)
    assert context.root_directory == context_path

    return context


@pytest.fixture
def quentin_columnar_table_multi_batch():
    """
    About the "Quentin" User Workflow Fixture
    Quentin has multiple tables of columnar data called user_events (DataAsset) that he wants to check periodically as
    new data is added.
      - He knows what some of the columns are of the accounting/financial/account type, but he is currently interested
        in the range of quantiles of columns capturing financial quantities (column names ending on "_amount" suffix).
    He wants to use a configurable profiler to generate a description (ExpectationSuite) about tables so that he can:
        1. monitor the range of quantiles of columns capturing financial quantities in the tables
        2. have a place to add his domain knowledge of the data (that can also be validated against new data)
        3. if all goes well, generalize some of the Profiler to use on his other tables
    Quentin uses a custom implementation of the "bootstrap" non-parametric (i.e, data-driven) statistical estimator.
    Quentin configures his Profiler using the YAML configurations and data file locations captured in this fixture.
    """
    verbose_profiler_config_file_path: str = file_relative_path(
        __file__,
        os.path.join(
            "test_fixtures",
            "rule_based_profiler",
            "quentin_user_workflow_verbose_profiler_config.yml",
        ),
    )

    verbose_profiler_config: str
    with open(verbose_profiler_config_file_path) as f:
        verbose_profiler_config = f.read()

    expectation_suite_name_bootstrap_estimator: str = (
        "quentin_columnar_table_multi_batch"
    )

    """
    [[8.276101187, 11.420814914], [11.29625, 14.8625], [16.766350257, 21.32575015]]
    """
    return {
        "profiler_config": verbose_profiler_config,
        "test_configuration": {
            "expectation_suite_name": expectation_suite_name_bootstrap_estimator,
            "expect_column_quantile_values_to_be_between_quantile_ranges_by_column": {
                "tolls_amount": [
                    [
                        0.0,
                        0.0,
                    ],
                    [
                        0.0,
                        0.0,
                    ],
                    [
                        0.0,
                        0.0,
                    ],
                ],
                "fare_amount": [
                    [
                        5.84438943,
                        6.5,
                    ],
                    [
                        8.4375,
                        9.5625,
                    ],
                    [
                        13.344772404,
                        15.625,
                    ],
                ],
                "tip_amount": [
                    [
                        0.0,
                        0.0,
                    ],
                    [
                        0.814718104,
                        1.965,
                    ],
                    [
                        2.34,
                        2.993290568,
                    ],
                ],
                "total_amount": [
                    [
                        8.274377804,
                        11.421313259,
                    ],
                    [
                        11.29625,
                        14.8625,
                    ],
                    [
                        16.766350257,
                        21.32575015,
                    ],
                ],
            },
        },
    }


@pytest.fixture
def quentin_columnar_table_multi_batch_data_context(
    tmp_path_factory,
    monkeypatch,
) -> DataContext:
    """
    This fixture generates three years' worth (36 months; i.e., 36 batches) of taxi trip data with the number of rows
    of each batch being equal to the original number per log file (10,000 rows).
    """
    # Re-enable GE_USAGE_STATS
    monkeypatch.delenv("GE_USAGE_STATS")
    monkeypatch.setattr(AnonymizedUsageStatisticsConfig, "enabled", True)

    project_path: str = str(tmp_path_factory.mktemp("taxi_data_context"))
    context_path: str = os.path.join(project_path, "great_expectations")
    os.makedirs(os.path.join(context_path, "expectations"), exist_ok=True)
    data_path: str = os.path.join(context_path, "..", "data")
    os.makedirs(os.path.join(data_path), exist_ok=True)
    shutil.copy(
        file_relative_path(
            __file__,
            os.path.join(
                "integration",
                "fixtures",
                "yellow_tripdata_pandas_fixture",
                "great_expectations",
                "great_expectations.yml",
            ),
        ),
        str(os.path.join(context_path, "great_expectations.yml")),
    )
    base_directory: str = file_relative_path(
        __file__,
        os.path.join(
            "test_sets",
            "taxi_yellow_tripdata_samples",
        ),
    )
    file_name_list: List[str] = get_filesystem_one_level_directory_glob_path_list(
        base_directory_path=base_directory, glob_directive="*.csv"
    )
    file_name_list = sorted(file_name_list)

    file_name: str
    csv_source_path: str
    for file_name in file_name_list:
        csv_source_path = os.path.join(base_directory, file_name)
        shutil.copy(
            csv_source_path,
            os.path.join(context_path, "..", "data", file_name),
        )

    context = DataContext(context_root_dir=context_path)
    assert context.root_directory == context_path

    return context


# TODO: AJB 20210525 This fixture is not yet used but may be helpful to generate batches for unit tests of multibatch
#  workflows.  It should probably be extended to add different column types / data.
@pytest.fixture
def multibatch_generic_csv_generator():
    """
    Construct a series of csv files with many data types for use in multibatch testing
    """

    def _multibatch_generic_csv_generator(
        data_path: str,
        start_date: Optional[datetime.datetime] = None,
        num_event_batches: Optional[int] = 20,
        num_events_per_batch: Optional[int] = 5,
    ) -> List[str]:

        if start_date is None:
            start_date = datetime.datetime(2000, 1, 1)

        file_list = []
        category_strings = {
            0: "category0",
            1: "category1",
            2: "category2",
            3: "category3",
            4: "category4",
            5: "category5",
            6: "category6",
        }
        for batch_num in range(num_event_batches):
            # generate a dataframe with multiple column types
            batch_start_date = start_date + datetime.timedelta(
                days=(batch_num * num_events_per_batch)
            )
            # TODO: AJB 20210416 Add more column types
            df = pd.DataFrame(
                {
                    "event_date": [
                        (batch_start_date + datetime.timedelta(days=i)).strftime(
                            "%Y-%m-%d"
                        )
                        for i in range(num_events_per_batch)
                    ],
                    "batch_num": [batch_num + 1 for _ in range(num_events_per_batch)],
                    "string_cardinality_3": [
                        category_strings[i % 3] for i in range(num_events_per_batch)
                    ],
                }
            )
            filename = f"csv_batch_{batch_num + 1:03}_of_{num_event_batches:03}.csv"
            file_list.append(filename)
            # noinspection PyTypeChecker
            df.to_csv(
                os.path.join(data_path, filename),
                index_label="intra_batch_index",
            )

        return file_list

    return _multibatch_generic_csv_generator


@pytest.fixture
def multibatch_generic_csv_generator_context(monkeypatch, empty_data_context):
    context: DataContext = empty_data_context
    monkeypatch.chdir(context.root_directory)
    data_relative_path = "../data"
    data_path = os.path.join(context.root_directory, data_relative_path)
    os.makedirs(data_path, exist_ok=True)

    data_connector_base_directory = "./"
    monkeypatch.setenv("base_directory", data_connector_base_directory)
    monkeypatch.setenv("data_fixtures_root", data_relative_path)

    datasource_name = "generic_csv_generator"
    data_connector_name = "daily_data_connector"
    asset_name = "daily_data_asset"
    datasource_config = rf"""
class_name: Datasource
module_name: great_expectations.datasource
execution_engine:
  module_name: great_expectations.execution_engine
  class_name: PandasExecutionEngine
data_connectors:
  {data_connector_name}:
    class_name: ConfiguredAssetFilesystemDataConnector
    assets:
      {asset_name}:
        module_name: great_expectations.datasource.data_connector.asset
        group_names:
          - batch_num
          - total_batches
        pattern: csv_batch_(\d.+)_of_(\d.+)\.csv
        reader_options:
          delimiter: ","
        class_name: Asset
        base_directory: $data_fixtures_root
        glob_directive: "*.csv"
    base_directory: $base_directory
    module_name: great_expectations.datasource.data_connector
        """

    context.add_datasource(name=datasource_name, **yaml.load(datasource_config))

    assert context.list_datasources() == [
        {
            "class_name": "Datasource",
            "data_connectors": {
                data_connector_name: {
                    "assets": {
                        asset_name: {
                            "base_directory": data_relative_path,
                            "class_name": "Asset",
                            "glob_directive": "*.csv",
                            "group_names": ["batch_num", "total_batches"],
                            "module_name": "great_expectations.datasource.data_connector.asset",
                            "pattern": "csv_batch_(\\d.+)_of_(\\d.+)\\.csv",
                            "reader_options": {"delimiter": ","},
                        }
                    },
                    "base_directory": data_connector_base_directory,
                    "class_name": "ConfiguredAssetFilesystemDataConnector",
                    "module_name": "great_expectations.datasource.data_connector",
                }
            },
            "execution_engine": {
                "class_name": "PandasExecutionEngine",
                "module_name": "great_expectations.execution_engine",
            },
            "module_name": "great_expectations.datasource",
            "name": "generic_csv_generator",
        }
    ]
    return context


def build_in_memory_runtime_context():
    data_context_config: DataContextConfig = DataContextConfig(
        datasources={
            "pandas_datasource": {
                "execution_engine": {
                    "class_name": "PandasExecutionEngine",
                    "module_name": "great_expectations.execution_engine",
                },
                "class_name": "Datasource",
                "module_name": "great_expectations.datasource",
                "data_connectors": {
                    "runtime_data_connector": {
                        "class_name": "RuntimeDataConnector",
                        "batch_identifiers": [
                            "id_key_0",
                            "id_key_1",
                        ],
                    }
                },
            },
            "spark_datasource": {
                "execution_engine": {
                    "class_name": "SparkDFExecutionEngine",
                    "module_name": "great_expectations.execution_engine",
                },
                "class_name": "Datasource",
                "module_name": "great_expectations.datasource",
                "data_connectors": {
                    "runtime_data_connector": {
                        "class_name": "RuntimeDataConnector",
                        "batch_identifiers": [
                            "id_key_0",
                            "id_key_1",
                        ],
                    }
                },
            },
            # TODO: <Alex>ALEX</Alex>
            # TODO: <Alex>ALEX</Alex>
        },
        expectations_store_name="expectations_store",
        validations_store_name="validations_store",
        evaluation_parameter_store_name="evaluation_parameter_store",
        checkpoint_store_name="checkpoint_store",
        store_backend_defaults=InMemoryStoreBackendDefaults(),
    )

    context: BaseDataContext = BaseDataContext(project_config=data_context_config)

    return context


@pytest.fixture
def in_memory_runtime_context():
    return build_in_memory_runtime_context()


@pytest.fixture
def taxi_test_file():
    return file_relative_path(
        __file__,
        os.path.join(
            "test_sets",
            "taxi_yellow_tripdata_samples",
            "yellow_tripdata_sample_2019-01.csv",
        ),
    )


@pytest.fixture
def taxi_test_file_directory():
    return file_relative_path(
        __file__,
        os.path.join("test_sets", "taxi_yellow_tripdata_samples", "first_3_files/"),
    )


@pytest.fixture()
def test_df_pandas():
    test_df: pd.DataFrame = pd.DataFrame(data={"col1": [1, 2], "col2": [3, 4]})
    return test_df


@pytest.fixture
def set_consistent_seed_within_numeric_metric_range_multi_batch_parameter_builder(
    monkeypatch,
) -> None:
    """Utility to ensure that the probabilistic nature of the
    NumericMetricRangeMultiBatchParameterBuilder is made deterministic for the
    purposes of testing.

    Usage: Simply put this fixture as an arg of a given test (function-scoped)
    """
    monkeypatch.setattr(
        NumericMetricRangeMultiBatchParameterBuilder,
        "random_seed",
        RANDOM_SEED,
    )
    logger.info(
        "Set the random_seed attr of the NumericMetricRangeMultiBatchParameterBuilder to a consistent value"
    )


@pytest.fixture
def datasource_config_with_names() -> DatasourceConfig:
    return DatasourceConfig(
        name="my_datasource",
        class_name="Datasource",
        execution_engine={
            "class_name": "PandasExecutionEngine",
            "module_name": "great_expectations.execution_engine",
        },
        data_connectors={
            "tripdata_monthly_configured": {
                "name": "tripdata_monthly_configured",
                "class_name": "ConfiguredAssetFilesystemDataConnector",
                "module_name": "great_expectations.datasource.data_connector",
                "base_directory": "/path/to/trip_data",
                "assets": {
                    "yellow": {
                        "class_name": "Asset",
                        "module_name": "great_expectations.datasource.data_connector.asset",
                        "pattern": r"yellow_tripdata_(\d{4})-(\d{2})\.csv$",
                        "group_names": ["year", "month"],
                    }
                },
            }
        },
    )<|MERGE_RESOLUTION|>--- conflicted
+++ resolved
@@ -2232,15 +2232,6 @@
 
 @pytest.fixture
 def basic_datasource(tmp_path_factory):
-<<<<<<< HEAD
-    # TODO: <Alex>ALEX</Alex>
-    # base_directory: str = str(
-    #     tmp_path_factory.mktemp("basic_datasource_runtime_data_connector")
-    # )
-    #
-    # TODO: <Alex>ALEX</Alex>
-=======
->>>>>>> c5fd0a29
     basic_datasource: Datasource = instantiate_class_from_config(
         config=yaml.load(
             """
