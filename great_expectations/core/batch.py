import datetime
import json
import logging
from typing import Any, Callable, Dict, Optional, Set, Union

import great_expectations.exceptions as ge_exceptions
from great_expectations.core.id_dict import BatchKwargs, BatchSpec, IDDict
from great_expectations.core.util import convert_to_json_serializable
from great_expectations.exceptions import InvalidBatchIdError
from great_expectations.experimental.datasources.interfaces import (
    BatchRequest as XBatchRequest,
)
from great_expectations.types import DictDot, SerializableDictDot, safe_deep_copy
from great_expectations.util import deep_filter_properties_iterable
from great_expectations.validator.metric_configuration import MetricConfiguration

logger = logging.getLogger(__name__)

try:
    import pandas as pd
except ImportError:
    pd = None

    logger.debug(
        "Unable to load pandas; install optional pandas dependency for support."
    )

try:
    import pyspark
    from pyspark.sql import DataFrame as SparkDataFrame
except ImportError:
    pyspark = None
    SparkDataFrame = None
    logger.debug(
        "Unable to load pyspark; install optional spark dependency if you will be working with Spark dataframes"
    )


class BatchDefinition(SerializableDictDot):
    def __init__(
        self,
        datasource_name: str,
        data_connector_name: str,
        data_asset_name: str,
        batch_identifiers: IDDict,
        batch_spec_passthrough: Optional[dict] = None,
    ) -> None:
        self._validate_batch_definition(
            datasource_name=datasource_name,
            data_connector_name=data_connector_name,
            data_asset_name=data_asset_name,
            batch_identifiers=batch_identifiers,
        )

        assert type(batch_identifiers) == IDDict

        self._datasource_name = datasource_name
        self._data_connector_name = data_connector_name
        self._data_asset_name = data_asset_name
        self._batch_identifiers = batch_identifiers
        self._batch_spec_passthrough = batch_spec_passthrough

    def to_json_dict(self) -> dict:
        return convert_to_json_serializable(
            {
                "datasource_name": self.datasource_name,
                "data_connector_name": self.data_connector_name,
                "data_asset_name": self.data_asset_name,
                "batch_identifiers": self.batch_identifiers,
            }
        )

    def __repr__(self) -> str:
        doc_fields_dict: dict = {
            "datasource_name": self._datasource_name,
            "data_connector_name": self._data_connector_name,
            "data_asset_name": self.data_asset_name,
            "batch_identifiers": self._batch_identifiers,
        }
        return str(doc_fields_dict)

    @staticmethod
    def _validate_batch_definition(
        datasource_name: str,
        data_connector_name: str,
        data_asset_name: str,
        batch_identifiers: IDDict,
    ) -> None:
        if datasource_name is None:
            raise ValueError("A valid datasource must be specified.")
        if datasource_name and not isinstance(datasource_name, str):
            raise TypeError(
                f"""The type of an datasource name must be a string (Python "str").  The type given is
"{str(type(datasource_name))}", which is illegal.
            """
            )
        if data_connector_name is None:
            raise ValueError("A valid data_connector must be specified.")
        if data_connector_name and not isinstance(data_connector_name, str):
            raise TypeError(
                f"""The type of a data_connector name must be a string (Python "str").  The type given is
"{str(type(data_connector_name))}", which is illegal.
                """
            )
        if data_asset_name is None:
            raise ValueError("A valid data_asset_name must be specified.")
        if data_asset_name and not isinstance(data_asset_name, str):
            raise TypeError(
                f"""The type of a data_asset name must be a string (Python "str").  The type given is
"{str(type(data_asset_name))}", which is illegal.
                """
            )
        if batch_identifiers and not isinstance(batch_identifiers, IDDict):
            raise TypeError(
                f"""The type of batch_identifiers must be an IDDict object.  The type given is \
"{str(type(batch_identifiers))}", which is illegal.
"""
            )

    @property
    def datasource_name(self) -> str:
        return self._datasource_name

    @property
    def data_connector_name(self) -> str:
        return self._data_connector_name

    @property
    def data_asset_name(self) -> str:
        return self._data_asset_name

    @property
    def batch_identifiers(self) -> IDDict:
        return self._batch_identifiers

    @property
    def batch_spec_passthrough(self) -> dict:
        return self._batch_spec_passthrough

    @batch_spec_passthrough.setter
    def batch_spec_passthrough(self, batch_spec_passthrough: Optional[dict]) -> None:
        self._batch_spec_passthrough = batch_spec_passthrough

    @property
    def id(self) -> str:
        return IDDict(self.to_json_dict()).to_id()

    def __eq__(self, other):
        if not isinstance(other, self.__class__):
            # Delegate comparison to the other instance's __eq__.
            return NotImplemented
        return self.id == other.id

    def __str__(self):
        return json.dumps(self.to_json_dict(), indent=2)

    def __hash__(self) -> int:
        """Overrides the default implementation"""
        _result_hash: int = hash(self.id)
        return _result_hash


class BatchRequestBase(SerializableDictDot):
    """
    This class is for internal inter-object protocol purposes only.
    As such, it contains all attributes of a batch_request, but does not validate them.
    See the BatchRequest class, which extends BatchRequestBase and validates the attributes.

    BatchRequestBase is used for the internal protocol purposes exclusively, not part of API for the developer users.

    Previously, the very same BatchRequest was used for both the internal protocol purposes and as part of the API
    exposed to developers.  However, while convenient for internal data interchange, using the same BatchRequest class
    as arguments to the externally-exported DataContext.get_batch(), DataContext.get_batch_list(), and
    DataContext.get_validator() API calls for obtaining batches and/or validators was insufficiently expressive to
    fulfill the needs of both. In the user-accessible API, BatchRequest, must enforce that all members of the triple,
    consisting of data_source_name, data_connector_name, and data_asset_name, are not NULL.  Whereas for the internal
    protocol, BatchRequest is used as a flexible bag of attributes, in which any fields are allowed to be NULL.  Hence,
    now, BatchRequestBase is dedicated for the use as the bag oof attributes for the internal protocol use, whereby NULL
    values are allowed as per the internal needs.  The BatchRequest class extends BatchRequestBase and adds to it strong
    validation (described above plus additional attribute validation) so as to formally validate user specified fields.
    """

    def __init__(
        self,
        datasource_name: str,
        data_connector_name: str,
        data_asset_name: str,
        data_connector_query: Optional[dict] = None,
        limit: Optional[int] = None,
        runtime_parameters: Optional[dict] = None,
        batch_identifiers: Optional[dict] = None,
        batch_spec_passthrough: Optional[dict] = None,
    ) -> None:
        self._datasource_name = datasource_name
        self._data_connector_name = data_connector_name
        self._data_asset_name = data_asset_name
        self._data_connector_query = data_connector_query
        self._limit = limit

        self._runtime_parameters = runtime_parameters
        self._batch_identifiers = batch_identifiers
        self._batch_spec_passthrough = batch_spec_passthrough

    @property
    def datasource_name(self) -> str:
        return self._datasource_name

    @datasource_name.setter
    def datasource_name(self, value: str) -> None:
        self._datasource_name = value

    @property
    def data_connector_name(self) -> str:
        return self._data_connector_name

    @data_connector_name.setter
    def data_connector_name(self, value: str) -> None:
        self._data_connector_name = value

    @property
    def data_asset_name(self) -> str:
        return self._data_asset_name

    @data_asset_name.setter
    def data_asset_name(self, data_asset_name) -> None:
        self._data_asset_name = data_asset_name

    @property
    def data_connector_query(self) -> dict:
        return self._data_connector_query

    @data_connector_query.setter
    def data_connector_query(self, value: dict) -> None:
        self._data_connector_query = value

    @property
    def limit(self) -> int:
        return self._limit

    @limit.setter
    def limit(self, value: int) -> None:
        self._limit = value

    @property
    def runtime_parameters(self) -> dict:
        return self._runtime_parameters

    @runtime_parameters.setter
    def runtime_parameters(self, value: dict) -> None:
        self._runtime_parameters = value

    @property
    def batch_identifiers(self) -> dict:
        return self._batch_identifiers

    @batch_identifiers.setter
    def batch_identifiers(self, value: dict) -> None:
        self._batch_identifiers = value

    @property
    def batch_spec_passthrough(self) -> dict:
        return self._batch_spec_passthrough

    @batch_spec_passthrough.setter
    def batch_spec_passthrough(self, value: dict) -> None:
        self._batch_spec_passthrough = value

    @property
    def id(self) -> str:
        return IDDict(self.to_json_dict()).to_id()

    def to_dict(self) -> dict:
        return standardize_batch_request_display_ordering(
            batch_request=super().to_dict()
        )

    def to_json_dict(self) -> dict:
        """
        # TODO: <Alex>2/4/2022</Alex>
        This implementation of "SerializableDictDot.to_json_dict() occurs frequently and should ideally serve as the
        reference implementation in the "SerializableDictDot" class itself.  However, the circular import dependencies,
        due to the location of the "great_expectations/types/__init__.py" and "great_expectations/core/util.py" modules
        make this refactoring infeasible at the present time.
        """

        # if batch_data appears in BatchRequest, temporarily replace it with
        # str placeholder before calling convert_to_json_serializable so that
        # batch_data is not serialized
        if batch_request_contains_batch_data(batch_request=self):
            batch_data: Union[BatchRequestBase, dict] = self.runtime_parameters[
                "batch_data"
            ]
            self.runtime_parameters["batch_data"]: str = str(type(batch_data))
            serializeable_dict: dict = convert_to_json_serializable(data=self.to_dict())
            # after getting serializable_dict, restore original batch_data
            self.runtime_parameters["batch_data"]: Union[
                BatchRequestBase, dict
            ] = batch_data
        else:
            serializeable_dict: dict = convert_to_json_serializable(data=self.to_dict())

        return serializeable_dict

    def __deepcopy__(self, memo):
        cls = self.__class__
        result = cls.__new__(cls)

        memo[id(self)] = result

        for key, value in self.to_raw_dict().items():
            value_copy = safe_deep_copy(data=value, memo=memo)
            setattr(result, key, value_copy)

        return result

    def __eq__(self, other):
        if not isinstance(other, self.__class__):
            # Delegate comparison to the other instance's __eq__.
            return NotImplemented

        return self.id == other.id

    def __repr__(self) -> str:
        """
        # TODO: <Alex>2/4/2022</Alex>
        This implementation of a custom "__repr__()" occurs frequently and should ideally serve as the reference
        implementation in the "SerializableDictDot" class.  However, the circular import dependencies, due to the
        location of the "great_expectations/types/__init__.py" and "great_expectations/core/util.py" modules make this
        refactoring infeasible at the present time.
        """
        json_dict: dict = self.to_json_dict()
        deep_filter_properties_iterable(
            properties=json_dict,
            inplace=True,
        )
        return json.dumps(json_dict, indent=2)

    def __str__(self) -> str:
        """
        # TODO: <Alex>2/4/2022</Alex>
        This implementation of a custom "__str__()" occurs frequently and should ideally serve as the reference
        implementation in the "SerializableDictDot" class.  However, the circular import dependencies, due to the
        location of the "great_expectations/types/__init__.py" and "great_expectations/core/util.py" modules make this
        refactoring infeasible at the present time.
        """
        return self.__repr__()

    @staticmethod
    def _validate_init_parameters(
        datasource_name: str,
        data_connector_name: str,
        data_asset_name: str,
        data_connector_query: Optional[dict] = None,
        limit: Optional[int] = None,
    ) -> None:
        # TODO test and check all logic in this validator!
        if not (datasource_name and isinstance(datasource_name, str)):
            raise TypeError(
                f"""The type of an datasource name must be a string (Python "str").  The type given is
"{str(type(datasource_name))}", which is illegal.
            """
            )
        if not (data_connector_name and isinstance(data_connector_name, str)):
            raise TypeError(
                f"""The type of data_connector name must be a string (Python "str").  The type given is
"{str(type(data_connector_name))}", which is illegal.
                """
            )
        if not (data_asset_name and isinstance(data_asset_name, str)):
            raise TypeError(
                f"""The type of data_asset name must be a string (Python "str").  The type given is
        "{str(type(data_asset_name))}", which is illegal.
                        """
            )
        # TODO Abe 20201015: Switch this to DataConnectorQuery.
        if data_connector_query and not isinstance(data_connector_query, dict):
            raise TypeError(
                f"""The type of data_connector_query must be a dict object.  The type given is
"{str(type(data_connector_query))}", which is illegal.
                """
            )
        if limit and not isinstance(limit, int):
            raise TypeError(
                f"""The type of limit must be an integer (Python "int").  The type given is "{str(type(limit))}", which
is illegal.
                """
            )


class BatchRequest(BatchRequestBase):
    """
    This class contains all attributes of a batch_request.  See the comments in BatchRequestBase for design specifics.
    limit: refers to the number of batches requested (not rows per batch)
    """

    include_field_names: Set[str] = {
        "datasource_name",
        "data_connector_name",
        "data_asset_name",
        "data_connector_query",
        "limit",
        "batch_spec_passthrough",
    }

    def __init__(
        self,
        datasource_name: str,
        data_connector_name: str,
        data_asset_name: str,
        data_connector_query: Optional[dict] = None,
        limit: Optional[int] = None,
        batch_spec_passthrough: Optional[dict] = None,
    ) -> None:
        self._validate_init_parameters(
            datasource_name=datasource_name,
            data_connector_name=data_connector_name,
            data_asset_name=data_asset_name,
            data_connector_query=data_connector_query,
            limit=limit,
        )
        super().__init__(
            datasource_name=datasource_name,
            data_connector_name=data_connector_name,
            data_asset_name=data_asset_name,
            data_connector_query=data_connector_query,
            limit=limit,
            batch_spec_passthrough=batch_spec_passthrough,
        )


class RuntimeBatchRequest(BatchRequestBase):
    include_field_names: Set[str] = {
        "datasource_name",
        "data_connector_name",
        "data_asset_name",
        "runtime_parameters",
        "batch_identifiers",
        "batch_spec_passthrough",
    }

    def __init__(
        self,
        datasource_name: str,
        data_connector_name: str,
        data_asset_name: str,
        runtime_parameters: dict,
        batch_identifiers: dict,
        batch_spec_passthrough: Optional[dict] = None,
    ) -> None:
        self._validate_init_parameters(
            datasource_name=datasource_name,
            data_connector_name=data_connector_name,
            data_asset_name=data_asset_name,
        )
        self._validate_runtime_batch_request_specific_init_parameters(
            runtime_parameters=runtime_parameters,
            batch_identifiers=batch_identifiers,
            batch_spec_passthrough=batch_spec_passthrough,
        )
        super().__init__(
            datasource_name=datasource_name,
            data_connector_name=data_connector_name,
            data_asset_name=data_asset_name,
            runtime_parameters=runtime_parameters,
            batch_identifiers=batch_identifiers,
            batch_spec_passthrough=batch_spec_passthrough,
        )

    @staticmethod
    def _validate_runtime_batch_request_specific_init_parameters(
        runtime_parameters: dict,
        batch_identifiers: dict,
        batch_spec_passthrough: Optional[dict] = None,
    ) -> None:
        if not (runtime_parameters and (isinstance(runtime_parameters, dict))):
            raise TypeError(
                f"""The runtime_parameters must be a non-empty dict object.
                The type given is "{str(type(runtime_parameters))}", which is an illegal type or an empty dictionary."""
            )

        if not (batch_identifiers and isinstance(batch_identifiers, dict)):
            raise TypeError(
                f"""The type for batch_identifiers must be a dict object, with keys being identifiers defined in the
                data connector configuration.  The type given is "{str(type(batch_identifiers))}", which is illegal."""
            )

        if batch_spec_passthrough and not (isinstance(batch_spec_passthrough, dict)):
            raise TypeError(
                f"""The type for batch_spec_passthrough must be a dict object. The type given is \
"{str(type(batch_spec_passthrough))}", which is illegal.
"""
            )


# TODO: <Alex>The following class is to support the backward compatibility with the legacy design.</Alex>
class BatchMarkers(BatchKwargs):
    """A BatchMarkers is a special type of BatchKwargs (so that it has a batch_fingerprint) but it generally does
    NOT require specific keys and instead captures information about the OUTPUT of a datasource's fetch
    process, such as the timestamp at which a query was executed."""

    def __init__(self, *args, **kwargs) -> None:
        super().__init__(*args, **kwargs)
        if "ge_load_time" not in self:
            raise InvalidBatchIdError("BatchMarkers requires a ge_load_time")

    @property
    def ge_load_time(self):
        return self.get("ge_load_time")


class BatchData:
    def __init__(self, execution_engine) -> None:
        self._execution_engine = execution_engine

    @property
    def execution_engine(self):
        return self._execution_engine

    # noinspection PyMethodMayBeStatic
    def head(self, *args, **kwargs):
        # CONFLICT ON PURPOSE. REMOVE.
        return pd.DataFrame({})


BatchDataType = Union[BatchData, pd.DataFrame, SparkDataFrame]


# TODO: <Alex>This module needs to be cleaned up.
#  We have Batch used for the legacy design, and we also need Batch for the new design.
#  However, right now, the Batch from the legacy design is imported into execution engines of the new design.
#  As a result, we have multiple, inconsistent versions of BatchMarkers, extending legacy/new classes.</Alex>
# TODO: <Alex>See also "great_expectations/datasource/types/batch_spec.py".</Alex>
class Batch(SerializableDictDot):
    def __init__(
        self,
        data: Optional[BatchDataType] = None,
        batch_request: Optional[Union[BatchRequestBase, dict]] = None,
        batch_definition: Optional[BatchDefinition] = None,
        batch_spec: Optional[BatchSpec] = None,
        batch_markers: Optional[BatchMarkers] = None,
        # The remaining parameters are for backward compatibility.
        data_context=None,
        datasource_name=None,
        batch_parameters=None,
        batch_kwargs=None,
    ) -> None:
        self._data = data
        if batch_request is None:
            batch_request = {}

        self._batch_request = batch_request

<<<<<<< HEAD
        # TODO: <Alex>ALEX</Alex>
        if batch_definition is None:
            batch_definition = IDDict()
        # TODO: <Alex>ALEX</Alex>
=======
        if batch_definition is None:
            batch_definition = IDDict()

>>>>>>> c5fd0a29
        self._batch_definition = batch_definition

        if batch_spec is None:
            batch_spec = BatchSpec()

        self._batch_spec = batch_spec

        if batch_markers is None:
            batch_markers = BatchMarkers(
                {
                    "ge_load_time": datetime.datetime.now(
                        datetime.timezone.utc
                    ).strftime("%Y%m%dT%H%M%S.%fZ")
                }
            )

<<<<<<< HEAD
        # TODO: <Alex>ALEX</Alex>
=======
>>>>>>> c5fd0a29
        self._batch_markers = batch_markers
        # TODO: <Alex>ALEX</Alex>

        # The remaining parameters are for backward compatibility.
        self._data_context = data_context
        self._datasource_name = datasource_name
        self._batch_parameters = batch_parameters
        self._batch_kwargs = batch_kwargs or BatchKwargs()

    @property
    def data(self) -> BatchDataType:
        """Getter for Batch data"""
        return self._data

    @data.setter
    def data(self, value: BatchDataType) -> None:
        """Setter for Batch data"""
        self._data = value

    @property
    def batch_request(self):
        return self._batch_request

    @batch_request.setter
    def batch_request(self, batch_request) -> None:
        self._batch_request = batch_request

    @property
    def batch_definition(self):
        return self._batch_definition

    @batch_definition.setter
    def batch_definition(self, batch_definition) -> None:
        self._batch_definition = batch_definition

    @property
    def batch_spec(self):
        return self._batch_spec

    @property
    def batch_markers(self):
        return self._batch_markers

    # The remaining properties are for backward compatibility.
    @property
    def data_context(self):
        return self._data_context

    @property
    def datasource_name(self):
        return self._datasource_name

    @property
    def batch_parameters(self):
        return self._batch_parameters

    @property
    def batch_kwargs(self):
        return self._batch_kwargs

    def to_dict(self) -> dict:
        dict_obj: dict = {
            "data": str(self.data),
            "batch_request": self.batch_request.to_dict(),
            "batch_definition": self.batch_definition.to_json_dict()
            if isinstance(self.batch_definition, BatchDefinition)
            else {},
            "batch_spec": self.batch_spec,
            "batch_markers": self.batch_markers,
        }
        return dict_obj

    def to_json_dict(self) -> dict:
        json_dict: dict = self.to_dict()
        deep_filter_properties_iterable(
            properties=json_dict["batch_request"],
            inplace=True,
        )
        return json_dict

    @property
    def id(self):
        batch_definition = self._batch_definition
<<<<<<< HEAD
        # TODO: <Alex>ALEX</Alex>
=======
>>>>>>> c5fd0a29
        if isinstance(batch_definition, BatchDefinition):
            return batch_definition.id

        if isinstance(batch_definition, IDDict):
            return batch_definition.to_id()

        if isinstance(batch_definition, dict):
            return IDDict(batch_definition).to_id()

        return IDDict({}).to_id()
<<<<<<< HEAD
        # TODO: <Alex>ALEX</Alex>
        # TODO: <Alex>ALEX</Alex>
        # return (
        #     batch_definition.id
        #     if isinstance(batch_definition, BatchDefinition)
        #     else batch_definition.to_id()
        # )
        # TODO: <Alex>ALEX</Alex>
=======
>>>>>>> c5fd0a29

    def __str__(self):
        return json.dumps(self.to_json_dict(), indent=2)

    def head(self, n_rows=5, fetch_all=False):
        # FIXME - we should use a Validator after resolving circularity
        # Validator(self._data.execution_engine, batches=(self,)).get_metric(MetricConfiguration("table.head", {"batch_id": self.id}, {"n_rows": n_rows, "fetch_all": fetch_all}))
        metric = MetricConfiguration(
            "table.head",
            {"batch_id": self.id},
            {"n_rows": n_rows, "fetch_all": fetch_all},
        )
        return self._data.execution_engine.resolve_metrics((metric,))[metric.id]


def materialize_batch_request(
    batch_request: Optional[Union[BatchRequestBase, dict]] = None,
) -> Optional[BatchRequestBase]:
    effective_batch_request: dict = get_batch_request_as_dict(
        batch_request=batch_request
    )

    if not effective_batch_request:
        return None

    batch_request_class: type
    if batch_request_contains_runtime_parameters(batch_request=effective_batch_request):
        batch_request_class = RuntimeBatchRequest
    else:
        batch_request_class = BatchRequest

    return batch_request_class(**effective_batch_request)


def batch_request_contains_batch_data(
    batch_request: Optional[Union[BatchRequestBase, dict]] = None
) -> bool:
    return (
        batch_request_contains_runtime_parameters(batch_request=batch_request)
        and batch_request["runtime_parameters"].get("batch_data") is not None
    )


def batch_request_contains_runtime_parameters(
    batch_request: Optional[Union[BatchRequestBase, dict]] = None
) -> bool:
    return (
        batch_request is not None
        and isinstance(batch_request, (dict, DictDot))
        and batch_request.get("runtime_parameters") is not None
    )


def get_batch_request_as_dict(
    batch_request: Optional[Union[BatchRequestBase, dict]] = None
) -> Optional[dict]:
    if batch_request is None:
        return None

    if isinstance(batch_request, (BatchRequest, RuntimeBatchRequest)):
        batch_request = batch_request.to_dict()

    return batch_request


def get_batch_request_from_acceptable_arguments(  # noqa: C901 - complexity 21
    datasource_name: Optional[str] = None,
    data_connector_name: Optional[str] = None,
    data_asset_name: Optional[str] = None,
    *,
    batch_request: Optional[BatchRequestBase] = None,
    batch_data: Optional[Any] = None,
    data_connector_query: Optional[dict] = None,
    batch_identifiers: Optional[dict] = None,
    limit: Optional[int] = None,
    index: Optional[Union[int, list, tuple, slice, str]] = None,
    custom_filter_function: Optional[Callable] = None,
    batch_spec_passthrough: Optional[dict] = None,
    sampling_method: Optional[str] = None,
    sampling_kwargs: Optional[dict] = None,
    splitter_method: Optional[str] = None,
    splitter_kwargs: Optional[dict] = None,
    runtime_parameters: Optional[dict] = None,
    query: Optional[str] = None,
    path: Optional[str] = None,
    batch_filter_parameters: Optional[dict] = None,
    **kwargs,
) -> Union[BatchRequest, RuntimeBatchRequest]:
    """Obtain formal BatchRequest typed object from allowed attributes (supplied as arguments).
    This method applies only to the new (V3) Datasource schema.

    Args:
        datasource_name
        data_connector_name
        data_asset_name

        batch_request
        batch_data
        query
        path
        runtime_parameters
        data_connector_query
        batch_identifiers
        batch_filter_parameters

        limit
        index
        custom_filter_function

        sampling_method
        sampling_kwargs

        splitter_method
        splitter_kwargs

        batch_spec_passthrough

        **kwargs

    Returns:
        (BatchRequest or RuntimeBatchRequest) The formal BatchRequest or RuntimeBatchRequest object
    """

    if batch_request:
        if not isinstance(
            batch_request, (BatchRequest, RuntimeBatchRequest, XBatchRequest)
        ):
            raise TypeError(
                "batch_request must be a BatchRequest, RuntimeBatchRequest, or a "
                f"experimental.datasources.interfaces.BatchRequest object, not {type(batch_request)}"
            )
        datasource_name = batch_request.datasource_name

    # ensure that the first parameter is datasource_name, which should be a str. This check prevents users
    # from passing in batch_request as an unnamed parameter.
    if not isinstance(datasource_name, str):
        raise ge_exceptions.GreatExpectationsTypeError(
            f"the first parameter, datasource_name, must be a str, not {type(datasource_name)}"
        )

    if len([arg for arg in [batch_data, query, path] if arg is not None]) > 1:
        raise ValueError("Must provide only one of batch_data, query, or path.")

    if any(
        [
            batch_data is not None
            and runtime_parameters
            and "batch_data" in runtime_parameters,
            query and runtime_parameters and "query" in runtime_parameters,
            path and runtime_parameters and "path" in runtime_parameters,
        ]
    ):
        raise ValueError(
            "If batch_data, query, or path arguments are provided, the same keys cannot appear in the "
            "runtime_parameters argument."
        )

    if batch_request:
        # TODO: Raise a warning if any parameters besides batch_requests are specified
        return batch_request

    batch_request_class: type
    batch_request_as_dict: dict

    if any([batch_data is not None, query, path, runtime_parameters]):
        batch_request_class = RuntimeBatchRequest

        runtime_parameters = runtime_parameters or {}
        if batch_data is not None:
            runtime_parameters["batch_data"] = batch_data
        elif query is not None:
            runtime_parameters["query"] = query
        elif path is not None:
            runtime_parameters["path"] = path

        if batch_identifiers is None:
            batch_identifiers = kwargs
        else:
            # Raise a warning if kwargs exist
            pass

        batch_request_as_dict = {
            "datasource_name": datasource_name,
            "data_connector_name": data_connector_name,
            "data_asset_name": data_asset_name,
            "runtime_parameters": runtime_parameters,
            "batch_identifiers": batch_identifiers,
            "batch_spec_passthrough": batch_spec_passthrough,
        }
    else:
        batch_request_class = BatchRequest

        if data_connector_query is None:
            if batch_filter_parameters is not None and batch_identifiers is not None:
                raise ValueError(
                    'Must provide either "batch_filter_parameters" or "batch_identifiers", not both.'
                )

            if batch_filter_parameters is None and batch_identifiers is not None:
                logger.warning(
                    'Attempting to build data_connector_query but "batch_identifiers" was provided '
                    'instead of "batch_filter_parameters". The "batch_identifiers" key on '
                    'data_connector_query has been renamed to "batch_filter_parameters". Please update '
                    'your code. Falling back on provided "batch_identifiers".'
                )
                batch_filter_parameters = batch_identifiers
            elif batch_filter_parameters is None and batch_identifiers is None:
                batch_filter_parameters = kwargs
            else:
                # Raise a warning if kwargs exist
                pass

            data_connector_query_params: dict = {
                "batch_filter_parameters": batch_filter_parameters,
                "limit": limit,
                "index": index,
                "custom_filter_function": custom_filter_function,
            }
            data_connector_query = IDDict(data_connector_query_params)
        else:
            # Raise a warning if batch_filter_parameters or kwargs exist
            data_connector_query = IDDict(data_connector_query)

        if batch_spec_passthrough is None:
            batch_spec_passthrough = {}
            if sampling_method is not None:
                sampling_params: dict = {
                    "sampling_method": sampling_method,
                }
                if sampling_kwargs is not None:
                    sampling_params["sampling_kwargs"] = sampling_kwargs
                batch_spec_passthrough.update(sampling_params)
            if splitter_method is not None:
                splitter_params: dict = {
                    "splitter_method": splitter_method,
                }
                if splitter_kwargs is not None:
                    splitter_params["splitter_kwargs"] = splitter_kwargs
                batch_spec_passthrough.update(splitter_params)

        batch_request_as_dict: dict = {
            "datasource_name": datasource_name,
            "data_connector_name": data_connector_name,
            "data_asset_name": data_asset_name,
            "data_connector_query": data_connector_query,
            "batch_spec_passthrough": batch_spec_passthrough,
        }

    deep_filter_properties_iterable(
        properties=batch_request_as_dict,
        inplace=True,
    )

    batch_request = batch_request_class(**batch_request_as_dict)

    return batch_request


def standardize_batch_request_display_ordering(
    batch_request: Dict[str, Union[str, int, Dict[str, Any]]]
) -> Dict[str, Union[str, Dict[str, Any]]]:
    batch_request_as_dict: Union[str, Dict[str, Any]] = safe_deep_copy(
        data=batch_request
    )
    datasource_name: str = batch_request_as_dict["datasource_name"]
    data_connector_name: str = batch_request_as_dict["data_connector_name"]
    data_asset_name: str = batch_request_as_dict["data_asset_name"]
    runtime_parameters: str = batch_request_as_dict.get("runtime_parameters")
    batch_identifiers: str = batch_request_as_dict.get("batch_identifiers")
    batch_request_as_dict.pop("datasource_name")
    batch_request_as_dict.pop("data_connector_name")
    batch_request_as_dict.pop("data_asset_name")
    # NOTE: AJB 20211217 The below conditionals should be refactored
    if runtime_parameters is not None:
        batch_request_as_dict.pop("runtime_parameters")
    if batch_identifiers is not None:
        batch_request_as_dict.pop("batch_identifiers")
    if runtime_parameters is not None and batch_identifiers is not None:
        batch_request_as_dict = {
            "datasource_name": datasource_name,
            "data_connector_name": data_connector_name,
            "data_asset_name": data_asset_name,
            "runtime_parameters": runtime_parameters,
            "batch_identifiers": batch_identifiers,
            **batch_request_as_dict,
        }
    elif runtime_parameters is not None and batch_identifiers is None:
        batch_request_as_dict = {
            "datasource_name": datasource_name,
            "data_connector_name": data_connector_name,
            "data_asset_name": data_asset_name,
            "runtime_parameters": runtime_parameters,
            **batch_request_as_dict,
        }
    elif runtime_parameters is None and batch_identifiers is not None:
        batch_request_as_dict = {
            "datasource_name": datasource_name,
            "data_connector_name": data_connector_name,
            "data_asset_name": data_asset_name,
            "batch_identifiers": batch_identifiers,
            **batch_request_as_dict,
        }
    else:
        batch_request_as_dict = {
            "datasource_name": datasource_name,
            "data_connector_name": data_connector_name,
            "data_asset_name": data_asset_name,
            **batch_request_as_dict,
        }

    return batch_request_as_dict<|MERGE_RESOLUTION|>--- conflicted
+++ resolved
@@ -550,16 +550,9 @@
 
         self._batch_request = batch_request
 
-<<<<<<< HEAD
-        # TODO: <Alex>ALEX</Alex>
         if batch_definition is None:
             batch_definition = IDDict()
-        # TODO: <Alex>ALEX</Alex>
-=======
-        if batch_definition is None:
-            batch_definition = IDDict()
-
->>>>>>> c5fd0a29
+
         self._batch_definition = batch_definition
 
         if batch_spec is None:
@@ -576,10 +569,6 @@
                 }
             )
 
-<<<<<<< HEAD
-        # TODO: <Alex>ALEX</Alex>
-=======
->>>>>>> c5fd0a29
         self._batch_markers = batch_markers
         # TODO: <Alex>ALEX</Alex>
 
@@ -663,10 +652,6 @@
     @property
     def id(self):
         batch_definition = self._batch_definition
-<<<<<<< HEAD
-        # TODO: <Alex>ALEX</Alex>
-=======
->>>>>>> c5fd0a29
         if isinstance(batch_definition, BatchDefinition):
             return batch_definition.id
 
@@ -677,17 +662,6 @@
             return IDDict(batch_definition).to_id()
 
         return IDDict({}).to_id()
-<<<<<<< HEAD
-        # TODO: <Alex>ALEX</Alex>
-        # TODO: <Alex>ALEX</Alex>
-        # return (
-        #     batch_definition.id
-        #     if isinstance(batch_definition, BatchDefinition)
-        #     else batch_definition.to_id()
-        # )
-        # TODO: <Alex>ALEX</Alex>
-=======
->>>>>>> c5fd0a29
 
     def __str__(self):
         return json.dumps(self.to_json_dict(), indent=2)
