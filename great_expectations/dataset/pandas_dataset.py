--- conflicted
+++ resolved
@@ -213,13 +213,6 @@
         except ValueError:
             raise ValueError("min_value and max_value must be integers")
 
-<<<<<<< HEAD
-        #FIXME: Missing logic for Nones in min_ and max_value
-        if min_value <= self.shape[0] <= max_value:
-            outcome = True
-        else:
-            outcome = False
-=======
         row_count = self.shape[0]
 
         if min_value != None and max_value != None:
@@ -230,7 +223,6 @@
 
         elif min_value != None and max_value == None:
             outcome = row_count >= min_value
->>>>>>> 1e2c23c7
 
         return {
             'success': outcome,
