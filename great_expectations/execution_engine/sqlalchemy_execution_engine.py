--- conflicted
+++ resolved
@@ -1040,49 +1040,10 @@
 
         table_name: str = batch_spec["table_name"]
         if "sampling_method" in batch_spec:
-<<<<<<< HEAD
-            if batch_spec["sampling_method"] == "_sample_using_limit":
-                # SQLalchemy's semantics for LIMIT are different than normal WHERE clauses,
-                # so the business logic for building the query needs to be different.
-                if self.engine.dialect.name.lower() == "oracle":
-                    # limit doesn't compile properly for oracle so we will append rownum to query string later
-                    raw_query = (
-                        sa.select("*")
-                        .select_from(
-                            sa.table(
-                                table_name, schema=batch_spec.get("schema_name", None)
-                            )
-                        )
-                        .where(split_clause)
-                    )
-                    query = str(
-                        raw_query.compile(
-                            self.engine, compile_kwargs={"literal_binds": True}
-                        )
-                    )
-                    query += "\nAND ROWNUM <= %d" % batch_spec["sampling_kwargs"]["n"]
-                    return query
-                else:
-                    return (
-                        sa.select("*")
-                        .select_from(
-                            sa.table(
-                                table_name, schema=batch_spec.get("schema_name", None)
-                            )
-                        )
-                        .where(split_clause)
-                        .limit(batch_spec["sampling_kwargs"]["n"])
-                    )
-            elif batch_spec["sampling_method"] == "_sample_using_random":
-                num_rows: int = self.engine.execute(
-                    sa.select([sa.func.count()])
-                    .select_from(
-                        sa.table(table_name, schema=batch_spec.get("schema_name", None))
-                    )
-                    .where(split_clause)
-                ).scalar()
-                p: float = batch_spec["sampling_kwargs"]["p"] or 1.0
-                sample_size: int = round(p * num_rows)
+            if batch_spec["sampling_method"] in [
+                "_sample_using_limit",
+                "sample_using_limit",
+            ]:
                 if self.engine.dialect.name.lower() == "bigquery":
                     return (
                         sa.select("*")
@@ -1095,24 +1056,12 @@
                         .order_by(sa.func.rand())
                         .limit(sample_size)
                     )
-                return (
-                    sa.select("*")
-                    .select_from(
-                        sa.table(table_name, schema=batch_spec.get("schema_name", None))
+                else:
+                    return self._data_sampler.sample_using_limit(
+                        execution_engine=self,
+                        batch_spec=batch_spec,
+                        where_clause=split_clause,
                     )
-                    .where(split_clause)
-                    .order_by(sa.func.random())
-                    .limit(sample_size)
-=======
-            if batch_spec["sampling_method"] in [
-                "_sample_using_limit",
-                "sample_using_limit",
-            ]:
-                return self._data_sampler.sample_using_limit(
-                    execution_engine=self,
-                    batch_spec=batch_spec,
-                    where_clause=split_clause,
-                )
             elif batch_spec["sampling_method"] in [
                 "_sample_using_random",
                 "sample_using_random",
@@ -1124,7 +1073,6 @@
                     execution_engine=self,
                     batch_spec=batch_spec,
                     where_clause=split_clause,
->>>>>>> 290900a6
                 )
             else:
                 sampler_fn = self._data_sampler.get_sampler_method(
