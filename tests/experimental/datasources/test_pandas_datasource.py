from __future__ import annotations

import inspect
import logging
import pathlib
from dataclasses import dataclass
<<<<<<< HEAD
from pathlib import Path
from pprint import pformat as pf
from typing import TYPE_CHECKING, Any
=======
import pathlib
>>>>>>> 6642ddcf

import pandas as pd
import pydantic
import pytest
from pytest import MonkeyPatch, param

import great_expectations.exceptions as ge_exceptions
import great_expectations.execution_engine.pandas_execution_engine
from great_expectations.data_context.util import file_relative_path
from great_expectations.experimental.datasources.pandas_datasource import (
    CSVAsset,
    PandasDatasource,
)

if TYPE_CHECKING:
    from great_expectations.data_context import AbstractDataContext

logger = logging.getLogger(__file__)

# TODO: use this to parametrize `test_data_asset_defined_for_io_read_method`
PANDAS_IO_METHODS: list[str] = [
    member_tuple[0]
    for member_tuple in inspect.getmembers(pd, predicate=inspect.isfunction)
    if member_tuple[0].startswith("read_")
]


@pytest.fixture
def pandas_datasource() -> PandasDatasource:
    return PandasDatasource(name="pandas_datasource")


@pytest.fixture
def csv_path() -> pathlib.Path:
    return pathlib.Path(
        file_relative_path(
            __file__,
            pathlib.Path("..", "..", "test_sets", "taxi_yellow_tripdata_samples"),
        )
    )


class SpyInterrupt(RuntimeError):
    """
    Exception that may be raised to interrupt the control flow of the program
    when a spy has already captured everything needed.
    """

    def __init__(self, message: str, captured=None) -> None:
        self.captured = captured
        super().__init__(message)


@pytest.fixture
def capture_reader_fn_params(monkeypatch: MonkeyPatch):
    """
    Capture the `reader_options` arguments being passed to the `PandasExecutionEngine`.

    Note this fixture is heavily reliant on the implementation details of `PandasExecutionEngine`,
    should this change this fixture will need to change.
    """
    captured_args: list[list] = []
    captured_kwargs: list[dict[str, Any]] = []

    def reader_fn_spy(*args, **kwargs):
        logging.info(f"reader_fn_spy() called with...\n{args}\n{kwargs}")
        captured_args.append(args)
        captured_kwargs.append(kwargs)
        raise SpyInterrupt(
            "Reader options have been captured", {"args": args, "kwargs": kwargs}
        )

    monkeypatch.setattr(
        great_expectations.execution_engine.pandas_execution_engine.PandasExecutionEngine,
        "_get_reader_fn",
        lambda *_: reader_fn_spy,
        raising=True,
    )

    yield captured_args, captured_kwargs


@pytest.mark.unit
class TestDynamicPandasAssets:
    def test_asset_types_and_asset_annotations_match(self):
        asset_class_names: set[str] = {t.__name__ for t in PandasDatasource.asset_types}
        assert asset_class_names

        assets_field: pydantic.fields.ModelField = PandasDatasource.__dict__[
            "__fields__"
        ]["assets"]
        asset_field_union_members: set[str] = {
            t.__name__
            for t in assets_field.type_.__args__  # accessing the `Union` members with `__args__`
        }

        assert asset_class_names == asset_field_union_members

    @pytest.mark.parametrize(
        "method_name",
        [
            param("read_clipboard", marks=pytest.mark.xfail),
            "read_csv",
            "read_excel",
            param("read_feather", marks=pytest.mark.xfail),
            param("read_fwf", marks=pytest.mark.xfail),
            param("read_gbq", marks=pytest.mark.xfail),
            param("read_hdf", marks=pytest.mark.xfail),
            param("read_html", marks=pytest.mark.xfail),
            "read_json",
            param("read_orc", marks=pytest.mark.xfail),
            "read_parquet",
            param("read_pickle", marks=pytest.mark.xfail),
            param("read_sas", marks=pytest.mark.xfail),
            param("read_spss", marks=pytest.mark.xfail),
            param("read_sql", marks=pytest.mark.xfail),
            param("read_sql_query", marks=pytest.mark.xfail),
            param("read_sql_table", marks=pytest.mark.xfail),
            param("read_stata", marks=pytest.mark.xfail),
            param("read_table", marks=pytest.mark.xfail),
            param("read_xml", marks=pytest.mark.xfail),
        ],
    )
    def test_data_asset_defined_for_io_read_method(self, method_name: str):
        _, type_name = method_name.split("read_")
        assert type_name

        asset_class_names: set[str] = {
            t.__name__.lower().split("asset")[0] for t in PandasDatasource.asset_types
        }
        print(asset_class_names)

        assert type_name in asset_class_names

    @pytest.mark.parametrize(
        "extra_kwargs",
        [
            {"sep": "|", "decimal": ","},
            {"usecols": [0, 1, 2], "names": ["foo", "bar"]},
            {"dtype": {"col_1": "Int64"}},
        ],
    )
    def test_data_asset_reader_options_passthrough(
        self,
        empty_data_context: AbstractDataContext,
        csv_path: pathlib.Path,
        capture_reader_fn_params: tuple[list[list], list[dict]],
        extra_kwargs: dict,
    ):
        batch_request = (
            empty_data_context.sources.add_pandas("my_pandas")
            .add_csv_asset(
                "my_csv",
                data_path=csv_path,
                regex=r"yellow_tripdata_sample_(?P<year>\d{4})-(?P<month>\d{2}).csv",
                **extra_kwargs,
            )
            .get_batch_request({"year": "2018"})
        )
        with pytest.raises(SpyInterrupt):
            empty_data_context.get_validator(batch_request=batch_request)

        captured_args, captured_kwargs = capture_reader_fn_params
        print(f"positional args:\n{pf(captured_args[-1])}\n")
        print(f"keyword args:\n{pf(captured_kwargs[-1])}")

        assert captured_kwargs[-1] == extra_kwargs


@pytest.mark.unit
def test_construct_pandas_datasource(pandas_datasource: PandasDatasource):
    assert pandas_datasource.name == "pandas_datasource"


@pytest.mark.unit
def test_add_csv_asset_to_datasource(
    pandas_datasource: PandasDatasource, csv_path: pathlib.Path
):
    asset = pandas_datasource.add_csv_asset(
        name="csv_asset",
        data_path=csv_path,
        regex=r"yellow_tripdata_sample_(\d{4})-(\d{2}).csv",
    )
    assert asset.name == "csv_asset"
    assert asset.path == csv_path
    assert asset.regex.match("random string") is None
    assert asset.regex.match("yellow_tripdata_sample_11D1-22.csv") is None
    m1 = asset.regex.match("yellow_tripdata_sample_1111-22.csv")
    assert m1 is not None


@pytest.mark.unit
def test_construct_csv_asset_directly(csv_path: pathlib.Path):
    # noinspection PyTypeChecker
    asset = CSVAsset(
        name="csv_asset",
        path=csv_path,
        regex=r"yellow_tripdata_sample_(\d{4})-(\d{2}).csv",  # Ignoring IDE warning (type declarations are consistent).
    )
    assert asset.name == "csv_asset"
    assert asset.path == csv_path
    assert asset.regex.match("random string") is None
    assert asset.regex.match("yellow_tripdata_sample_11D1-22.csv") is None
    m1 = asset.regex.match("yellow_tripdata_sample_1111-22.csv")
    assert m1 is not None


@pytest.mark.unit
def test_csv_asset_with_regex_unnamed_parameters(
    pandas_datasource: PandasDatasource, csv_path: pathlib.Path
):
    asset = pandas_datasource.add_csv_asset(
        name="csv_asset",
        data_path=csv_path,
        regex=r"yellow_tripdata_sample_(\d{4})-(\d{2}).csv",
    )
    options = asset.batch_request_options_template()
    assert options == {"batch_request_param_1": None, "batch_request_param_2": None}


@pytest.mark.unit
def test_csv_asset_with_regex_named_parameters(
    pandas_datasource: PandasDatasource, csv_path: pathlib.Path
):
    asset = pandas_datasource.add_csv_asset(
        name="csv_asset",
        data_path=csv_path,
        regex=r"yellow_tripdata_sample_(?P<year>\d{4})-(?P<month>\d{2}).csv",
    )
    options = asset.batch_request_options_template()
    assert options == {"year": None, "month": None}


@pytest.mark.unit
def test_csv_asset_with_some_regex_named_parameters(
    pandas_datasource: PandasDatasource, csv_path: pathlib.Path
):
    asset = pandas_datasource.add_csv_asset(
        name="csv_asset",
        data_path=csv_path,
        regex=r"yellow_tripdata_sample_(\d{4})-(?P<month>\d{2}).csv",
    )
    options = asset.batch_request_options_template()
    assert options == {"batch_request_param_1": None, "month": None}


@pytest.mark.unit
def test_csv_asset_with_non_string_regex_named_parameters(
    pandas_datasource: PandasDatasource, csv_path: pathlib.Path
):
    asset = pandas_datasource.add_csv_asset(
        name="csv_asset",
        data_path=csv_path,
        regex=r"yellow_tripdata_sample_(\d{4})-(?P<month>\d{2}).csv",
    )
    with pytest.raises(ge_exceptions.InvalidBatchRequestError):
        # year is an int which will raise an error
        asset.get_batch_request({"year": 2018, "month": "04"})


@pytest.mark.unit
def test_get_batch_list_from_fully_specified_batch_request(
    pandas_datasource: PandasDatasource, csv_path: pathlib.Path
):
    asset = pandas_datasource.add_csv_asset(
        name="csv_asset",
        data_path=csv_path,
        regex=r"yellow_tripdata_sample_(?P<year>\d{4})-(?P<month>\d{2}).csv",
    )
    request = asset.get_batch_request({"year": "2018", "month": "04"})
    batches = asset.get_batch_list_from_batch_request(request)
    assert len(batches) == 1
    batch = batches[0]
    assert batch.batch_request.datasource_name == pandas_datasource.name
    assert batch.batch_request.data_asset_name == asset.name
    assert batch.batch_request.options == {"year": "2018", "month": "04"}
    assert batch.metadata == {
        "year": "2018",
        "month": "04",
        "path": asset.path / "yellow_tripdata_sample_2018-04.csv",
    }
    assert batch.id == "pandas_datasource-csv_asset-year_2018-month_04"


@pytest.mark.unit
def test_get_batch_list_from_partially_specified_batch_request(
    pandas_datasource: PandasDatasource, csv_path: pathlib.Path
):
    # Verify test directory has files that don't match what we will query for
    all_files = list(csv_path.iterdir())
    # assert there are files that are not csv files
    assert any([file.suffix != "csv" for file in all_files])
    # assert there are 12 files from 2018
    files_for_2018 = [file for file in all_files if "2018" in file.name]
    assert len(files_for_2018) == 12

    asset = pandas_datasource.add_csv_asset(
        name="csv_asset",
        data_path=csv_path,
        regex=r"yellow_tripdata_sample_(?P<year>\d{4})-(?P<month>\d{2}).csv",
    )
    request = asset.get_batch_request({"year": "2018"})
    batches = asset.get_batch_list_from_batch_request(request)
    assert (len(batches)) == 12
    batch_filenames = [Path(batch.metadata["path"]) for batch in batches]
    assert set(files_for_2018) == set(batch_filenames)

    @dataclass(frozen=True)
    class YearMonth:
        year: str
        month: str

    expected_year_month = {
        YearMonth(year="2018", month=format(m, "02d")) for m in range(1, 13)
    }
    batch_year_month = {
        YearMonth(year=batch.metadata["year"], month=batch.metadata["month"])
        for batch in batches
    }
    assert expected_year_month == batch_year_month


@pytest.mark.unit
@pytest.mark.parametrize(
    "order_by",
    [
        ["+year", "month"],
        ["+year", "+month"],
        ["+year", "-month"],
        ["year", "month"],
        ["year", "+month"],
        ["year", "-month"],
        ["-year", "month"],
        ["-year", "+month"],
        ["-year", "-month"],
        ["month", "+year"],
        ["+month", "+year"],
        ["-month", "+year"],
        ["month", "year"],
        ["+month", "year"],
        ["-month", "year"],
        ["month", "-year"],
        ["+month", "-year"],
        ["-month", "-year"],
    ],
)
def test_pandas_sorter(pandas_datasource, csv_path: Path, order_by):
    # Verify test directory has files we expect
    years = ["2018", "2019", "2020"]
    months = [format(m, "02d") for m in range(1, 13)]
    all_files = [p.name for p in csv_path.iterdir()]
    # assert there are 12 files for each year
    for year in years:
        files_for_year = [
            file_name
            for file_name in all_files
            if file_name.find(f"yellow_tripdata_sample_{year}") == 0
        ]
        assert len(files_for_year) == 12

    asset = pandas_datasource.add_csv_asset(
        name="csv_asset",
        data_path=csv_path,
        regex=r"yellow_tripdata_sample_(?P<year>\d{4})-(?P<month>\d{2}).csv",
        order_by=order_by,
    )
    batches = asset.get_batch_list_from_batch_request(asset.get_batch_request())
    assert (len(batches)) == 36

    @dataclass(frozen=True)
    class TimeRange:
        key: str
        range: list[str]

    ordered_years = reversed(years) if "-year" in order_by else years
    ordered_months = reversed(months) if "-month" in order_by else months
    if "year" in order_by[0]:
        ordered = [
            TimeRange(key="year", range=ordered_years),
            TimeRange(key="month", range=ordered_months),
        ]
    else:
        ordered = [
            TimeRange(key="month", range=ordered_months),
            TimeRange(key="year", range=ordered_years),
        ]

    batch_index = -1
    for range1 in ordered[0].range:
        key1 = ordered[0].key
        for range2 in ordered[1].range:
            key2 = ordered[1].key
            batch_index += 1
            metadata = batches[batch_index].metadata
            assert metadata[key1] == range1
            assert metadata[key2] == range2<|MERGE_RESOLUTION|>--- conflicted
+++ resolved
@@ -4,13 +4,8 @@
 import logging
 import pathlib
 from dataclasses import dataclass
-<<<<<<< HEAD
-from pathlib import Path
 from pprint import pformat as pf
 from typing import TYPE_CHECKING, Any
-=======
-import pathlib
->>>>>>> 6642ddcf
 
 import pandas as pd
 import pydantic
