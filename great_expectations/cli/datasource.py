import datetime
import enum
import importlib
import json
import logging
import os
import sys
import platform
import uuid

import click

import great_expectations.exceptions as ge_exceptions
from great_expectations import DataContext, rtd_url_ge_version
from great_expectations.cli.docs import build_docs
from great_expectations.cli.init_messages import NO_DATASOURCES_FOUND
from great_expectations.cli.util import cli_message
from great_expectations.core import ExpectationSuite
from great_expectations.data_context.types.resource_identifiers import (
    ValidationResultIdentifier,
)
from great_expectations.datasource import (
    PandasDatasource,
    SparkDFDatasource,
    SqlAlchemyDatasource,
)
from great_expectations.datasource.generator import ManualBatchKwargsGenerator
from great_expectations.datasource.generator.table_generator import (
    TableBatchKwargsGenerator,
)
from great_expectations.exceptions import (
    BatchKwargsError,
    DatasourceInitializationError,
)
from great_expectations.profile.sample_expectations_dataset_profiler import (
    SampleExpectationsDatasetProfiler,
)
from great_expectations.validator.validator import Validator

logger = logging.getLogger(__name__)

# FIXME: This prevents us from seeing a huge stack of these messages in python 2. We'll need to fix that later.
# tests/test_cli.py::test_cli_profile_with_datasource_arg
#   /Users/abe/Documents/superconductive/tools/great_expectations/tests/test_cli.py:294: Warning: Click detected the use of the unicode_literals __future__ import.  This is heavily discouraged because it can introduce subtle bugs in your code.  You should instead use explicit u"" literals for your unicode strings.  For more information see https://click.palletsprojects.com/python3/
#     cli, ["profile", "my_datasource", "-d", project_root_dir])
click.disable_unicode_literals_warning = True


class DatasourceTypes(enum.Enum):
    PANDAS = "pandas"
    SQL = "sql"
    SPARK = "spark"
    # TODO DBT = "dbt"


DATASOURCE_TYPE_BY_DATASOURCE_CLASS = {
    "PandasDatasource": DatasourceTypes.PANDAS,
    "SparkDFDatasource": DatasourceTypes.SPARK,
    "SqlAlchemyDatasource": DatasourceTypes.SQL,
}

MANUAL_GENERATOR_CLASSES = (ManualBatchKwargsGenerator)


class SupportedDatabases(enum.Enum):
    MYSQL = 'MySQL'
    POSTGRES = 'Postgres'
    REDSHIFT = 'Redshift'
    SNOWFLAKE = 'Snowflake'
    OTHER = 'other - Do you have a working SQLAlchemy connection string?'
    # TODO MSSQL
    # TODO BigQuery


@click.group()
def datasource():
    """datasource operations"""
    pass


@datasource.command(name="new")
@click.option(
    '--directory',
    '-d',
    default=None,
    help="The project's great_expectations directory."
)
def datasource_new(directory):
    """Add a new datasource to the data context."""
    try:
        context = DataContext(directory)
    except ge_exceptions.ConfigNotFoundError as err:
        cli_message("<red>{}</red>".format(err.message))
        return

    datasource_name, data_source_type = add_datasource(context)

    if datasource_name:
        cli_message("A new datasource '{}' was added to your project.".format(datasource_name))
    else:  # no datasource was created
        sys.exit(1)


@datasource.command(name="list")
@click.option(
    '--directory',
    '-d',
    default=None,
    help="The project's great_expectations directory."
)
def datasource_list(directory):
    """List known datasources."""
    try:
        context = DataContext(directory)
        datasources = context.list_datasources()
        # TODO Pretty up this console output
        cli_message(str([d for d in datasources]))
    except ge_exceptions.ConfigNotFoundError as err:
        cli_message("<red>{}</red>".format(err.message))
        return


@datasource.command(name="profile")
@click.argument('datasource', default=None, required=False)
@click.option(
    "--generator-name",
    "-g",
    default=None,
    help="The name of the batch kwarg generator configured in the datasource. The generator will list data assets in the datasource"
)
@click.option('--data-assets', '-l', default=None,
              help='Comma-separated list of the names of data assets that should be profiled. Requires datasource specified.')
@click.option('--profile_all_data_assets', '-A', is_flag=True, default=False,
              help='Profile ALL data assets within the target data source. '
                   'If True, this will override --max_data_assets.')
@click.option(
    "--directory",
    "-d",
    default=None,
    help="The project's great_expectations directory."
)
@click.option(
    "--view/--no-view",
    help="By default open in browser unless you specify the --no-view flag",
    default=True
)
@click.option('--additional-batch-kwargs', default=None,
              help='Additional keyword arguments to be provided to get_batch when loading the data asset. Must be a valid JSON dictionary')
def datasource_profile(datasource, generator_name, data_assets, profile_all_data_assets, directory, view, additional_batch_kwargs):
    """
    Profile a datasource (Beta)

    If the optional data_assets and profile_all_data_assets arguments are not specified, the profiler will check
    if the number of data assets in the datasource exceeds the internally defined limit. If it does, it will
    prompt the user to either specify the list of data assets to profile or to profile all.
    If the limit is not exceeded, the profiler will profile all data assets in the datasource.

    :param datasource: name of the datasource to profile
    :param data_assets: if this comma-separated list of data asset names is provided, only the specified data assets will be profiled
    :param profile_all_data_assets: if provided, all data assets will be profiled
    :param directory:
    :param view: Open the docs in a browser
    :param additional_batch_kwargs: Additional keyword arguments to be provided to get_batch when loading the data asset.
    :return:
    """
    cli_message("<yellow>Warning - this is a BETA feature.</yellow>")
    try:
        context = DataContext(directory)
    except ge_exceptions.ConfigNotFoundError as err:
        cli_message("<red>{}</red>".format(err.message))
        return

    if additional_batch_kwargs is not None:
        # TODO refactor out json load check in suite edit and add here
        additional_batch_kwargs = json.loads(additional_batch_kwargs)
        # TODO refactor batch load check in suite edit and add here

    if datasource is None:
        datasources = [_datasource["name"] for _datasource in context.list_datasources()]
        if not datasources:
            cli_message(NO_DATASOURCES_FOUND)
            sys.exit(1)
        elif len(datasources) > 1:
            cli_message(
                "<red>Error: please specify the datasource to profile. "\
                "Available datasources: " + ", ".join(datasources) + "</red>"
            )
            sys.exit(1)
        else:
            profile_datasource(
                context,
                datasources[0],
                generator_name=generator_name,
                data_assets=data_assets,
                profile_all_data_assets=profile_all_data_assets,
                open_docs=view,
                additional_batch_kwargs=additional_batch_kwargs
            )
    else:
        profile_datasource(
            context,
            datasource,
            generator_name=generator_name,
            data_assets=data_assets,
            profile_all_data_assets=profile_all_data_assets,
            open_docs=view,
            additional_batch_kwargs=additional_batch_kwargs
        )


def add_datasource(context, choose_one_data_asset=False):
    """
    Interactive flow for adding a datasource to an existing context.

    :param context:
    :param choose_one_data_asset: optional - if True, this signals the method that the intent
            is to let user choose just one data asset (e.g., a file) and there is no need
            to configure a generator that comprehensively scans the datasource for data assets
    :return: a tuple: datasource_name, data_source_type
    """

    msg_prompt_where_is_your_data = """
What data would you like Great Expectations to connect to?    
    1. Files on a filesystem (for processing with Pandas or Spark)
    2. Relational database (SQL)
"""

    msg_prompt_files_compute_engine = """
What are you processing your files with?
    1. Pandas
    2. PySpark
"""

    data_source_location_selection = click.prompt(
        msg_prompt_where_is_your_data,
        type=click.Choice(["1", "2"]),
        show_choices=False
    )

    datasource_name = None
    data_source_type = None

    if data_source_location_selection == "1":
        data_source_compute_selection = click.prompt(
            msg_prompt_files_compute_engine,
            type=click.Choice(["1", "2"]),
            show_choices=False
        )

        if data_source_compute_selection == "1":  # pandas

            data_source_type = DatasourceTypes.PANDAS

            datasource_name = _add_pandas_datasource(context, passthrough_generator_only=choose_one_data_asset)

        elif data_source_compute_selection == "2":  # Spark

            data_source_type = DatasourceTypes.SPARK

            datasource_name = _add_spark_datasource(context, passthrough_generator_only=choose_one_data_asset)
    else:
        data_source_type = DatasourceTypes.SQL
        datasource_name = _add_sqlalchemy_datasource(context, prompt_for_datasource_name=True)

    return datasource_name, data_source_type


def _add_pandas_datasource(context, passthrough_generator_only=True, prompt_for_datasource_name=True):
    if passthrough_generator_only:
        datasource_name = "files_datasource"
        configuration = PandasDatasource.build_configuration()

    else:
        path = click.prompt(
            msg_prompt_filesys_enter_base_path,
            type=click.Path(
                exists=True,
                file_okay=False,
                dir_okay=True,
                readable=True
            ),
            show_default=True
        )

        if path.startswith("./"):
            path = path[2:]

        if path.endswith("/"):
            basenamepath = path[:-1]
        else:
            basenamepath = path

        datasource_name = os.path.basename(basenamepath) + "__dir"
        if prompt_for_datasource_name:
            datasource_name = click.prompt(
                msg_prompt_datasource_name,
                default=datasource_name,
                show_default=True
            )

        configuration = PandasDatasource.build_configuration(
            generators={
                "subdir_reader": {
                    "class_name": "SubdirReaderBatchKwargsGenerator",
                    "base_directory": os.path.join("..", path),
                }
            }
        )

    context.add_datasource(name=datasource_name, class_name='PandasDatasource', **configuration)
    return datasource_name


def load_library(library_name, install_instructions_string=None):
    """
    Dynamically load a module from strings or raise a helpful error.

    :param library_name: name of the library to load
    :param install_instructions_string: optional - used when the install instructions
            are different from 'pip install library_name'
    :return: True if the library was loaded successfully, False otherwise
    """
    # TODO remove this nasty python 2 hack
    try:
        ModuleNotFoundError
    except NameError:
        ModuleNotFoundError = ImportError

    try:
        loaded_module = importlib.import_module(library_name)
        return True
    except ModuleNotFoundError as e:
        if install_instructions_string:
            cli_message("""<red>ERROR: Great Expectations relies on the library `{}` to connect to your data.</red>
            - Please `{}` before trying again.""".format(library_name, install_instructions_string))
        else:
            cli_message("""<red>ERROR: Great Expectations relies on the library `{}` to connect to your data.</red>
      - Please `pip install {}` before trying again.""".format(library_name, library_name))

        return False


def _add_sqlalchemy_datasource(context, prompt_for_datasource_name=True):
    msg_success_database = "\n<green>Great Expectations connected to your database!</green>"

    if not load_library("sqlalchemy"):
        return None

    # TODO remove this nasty python 2 hack
    try:
        ModuleNotFoundError
    except NameError:
        ModuleNotFoundError = ImportError

    db_choices = [str(x) for x in list(range(1, 1 + len(SupportedDatabases)))]
    selected_database = int(
        click.prompt(
            msg_prompt_choose_database,
            type=click.Choice(db_choices),
            show_choices=False
        )
    ) - 1  # don't show user a zero index list :)

    selected_database = list(SupportedDatabases)[selected_database]

    datasource_name = "my_{}_db".format(selected_database.value.lower())
    if selected_database == SupportedDatabases.OTHER:
        datasource_name = "my_database"
    if prompt_for_datasource_name:
        datasource_name = click.prompt(
            msg_prompt_datasource_name,
            default=datasource_name,
            show_default=True
        )

    credentials = {}
    # Since we don't want to save the database credentials in the config file that will be
    # committed in the repo, we will use our Variable Substitution feature to store the credentials
    # in the credentials file (that will not be committed, since it is in the uncommitted directory)
    # with the datasource's name as the variable name.
    # The value of the datasource's "credentials" key in the config file (great_expectations.yml) will
    # be ${datasource name}.
    # GE will replace the ${datasource name} with the value from the credentials file in runtime.

    while True:
        cli_message(msg_db_config.format(datasource_name))

        if selected_database == SupportedDatabases.MYSQL:
            if not load_library("pymysql"):
                return None
            credentials = _collect_mysql_credentials(default_credentials=credentials)
        elif selected_database == SupportedDatabases.POSTGRES:
            if not load_library("psycopg2"):
                return None
            credentials = _collect_postgres_credentials(default_credentials=credentials)
        elif selected_database == SupportedDatabases.REDSHIFT:
            if not load_library("psycopg2"):
                return None
            credentials = _collect_redshift_credentials(default_credentials=credentials)
        elif selected_database == SupportedDatabases.SNOWFLAKE:
            if not load_library("snowflake", install_instructions_string="pip install snowflake-sqlalchemy"):
                return None
            credentials = _collect_snowflake_credentials(default_credentials=credentials)
        elif selected_database == SupportedDatabases.OTHER:
            sqlalchemy_url = click.prompt(
"""What is the url/connection string for the sqlalchemy connection?
(reference: https://docs.sqlalchemy.org/en/latest/core/engines.html#database-urls)
""",
                show_default=False).strip()
            credentials = {
                "url": sqlalchemy_url
            }

        context.save_config_variable(datasource_name, credentials)

        message = """
<red>Cannot connect to the database.</red>
  - Please check your environment and the configuration you provided.
  - Database Error: {0:s}"""
        try:
            cli_message("<cyan>Attempting to connect to your database. This may take a moment...</cyan>")
            configuration = SqlAlchemyDatasource.build_configuration(credentials="${" + datasource_name + "}")
            context.add_datasource(name=datasource_name, class_name='SqlAlchemyDatasource', **configuration)
            cli_message(msg_success_database)
            break
        except ModuleNotFoundError as de:
            cli_message(message.format(str(de)))
            return None

        except DatasourceInitializationError as de:
            cli_message(message.format(str(de)))
            if not click.confirm(
                    "Enter the credentials again?".format(str(de)),
                    default=True
            ):
                context.add_datasource(datasource_name,
                                       initialize=False,
                                       module_name="great_expectations.datasource",
                                       class_name="SqlAlchemyDatasource",
                                       data_asset_type={
                                           "class_name": "SqlAlchemyDataset"},
                                       credentials="${" + datasource_name + "}",
                                       )
                # TODO this message about continuing may not be accurate
                cli_message(
                    """
We saved datasource {0:s} in {1:s} and the credentials you entered in {2:s}.
Since we could not connect to the database, you can complete troubleshooting in the configuration files documented here:
<blue>https://docs.greatexpectations.io/en/latest/tutorials/add-sqlalchemy-datasource.html?utm_source=cli&utm_medium=init&utm_campaign={3:s}#{4:s}</blue> .

After you connect to the datasource, run great_expectations init to continue.

""".format(datasource_name, DataContext.GE_YML, context.get_config()["config_variables_file_path"], rtd_url_ge_version, selected_database.value.lower()))
                return None

    return datasource_name


def _should_hide_input():
    """
        This is a workaround to help identify Windows and adjust the prompts accordingly
        since hidden prompts may freeze in certain Windows terminals
    """
    if 'windows' in platform.platform().lower():
        return False
    return True

def _collect_postgres_credentials(default_credentials={}):
    credentials = {
        "drivername": "postgres"
    }

    credentials["host"] = click.prompt("What is the host for the postgres connection?",
                        default=default_credentials.get("host", "localhost"),
                        show_default=True).strip()
    credentials["port"] = click.prompt("What is the port for the postgres connection?",
                        default=default_credentials.get("port", "5432"),
                        show_default=True).strip()
    credentials["username"] = click.prompt("What is the username for the postgres connection?",
                            default=default_credentials.get("username", "postgres"),
                            show_default=True).strip()
    # This is a minimal workaround we're doing to deal with hidden input problems using Git Bash on Windows
    # TODO: Revisit this if we decide to fully support Windows and identify if there is a better solution
    credentials["password"] = click.prompt("What is the password for the postgres connection?",
                                           default="",
                                           show_default=False, hide_input=_should_hide_input())
    credentials["database"] = click.prompt("What is the database name for the postgres connection?",
                            default=default_credentials.get("database", "postgres"),
                            show_default=True).strip()

    return credentials


def _collect_snowflake_credentials(default_credentials={}):
    credentials = {
        "drivername": "snowflake"
    }

    # required

    credentials["username"] = click.prompt("What is the user login name for the snowflake connection?",
                        default=default_credentials.get("username", ""),
                        show_default=True).strip()
    credentials["password"] = click.prompt("What is the password for the snowflake connection?",
                            default="",
                            show_default=False, hide_input=True)
    credentials["host"] = click.prompt("What is the account name for the snowflake connection (include region -- ex "
                                       "'ABCD.us-east-1')?",
                        default=default_credentials.get("host", ""),
                        show_default=True).strip()


    # optional
<<<<<<< HEAD

    #TODO: database is optional, but it is not a part of query
    credentials["database"] = click.prompt("What is database name for the snowflake connection?",
                        default=default_credentials.get("database", ""),
                        show_default=True).strip()

    # # TODO: schema_name is optional, but it is not a part of query and there is no obvious way to pass it
    # credentials["schema_name"] = click.prompt("What is schema name for the snowflake connection?",
    #                     default=default_credentials.get("schema_name", ""),
    #                     show_default=True)
=======
    database = click.prompt("What is database name for the snowflake connection? (optional -- leave blank for none)",
                            default=default_credentials.get("database", ""),
                            show_default=True)
    if len(database) > 0:
        credentials["database"] = database
>>>>>>> 645bcf97

    credentials["query"] = {}
    schema = click.prompt("What is schema name for the snowflake connection? (optional -- leave "
                          "blank for none)",
                          default=default_credentials.get("schema_name", ""),
                          show_default=True)
    if len(schema) > 0:
        credentials["query"]["schema"] = schema
    warehouse = click.prompt("What is warehouse name for the snowflake connection? (optional "
                                                     "-- leave blank for none)",
                                                     default=default_credentials.get("warehouse", ""),
<<<<<<< HEAD
                                                     show_default=True).strip()
    credentials["query"]["role"] = click.prompt("What is role name for the snowflake connection?",
                                                default=default_credentials.get("role", ""), show_default=True)
=======
                                                     show_default=True)
    if len(warehouse) > 0:
        credentials["query"]["warehouse"] = warehouse

    role = click.prompt("What is role name for the snowflake connection? (optional -- leave blank for none)",
                        default=default_credentials.get("role", ""), show_default=True)
    if len(role) > 0:
        credentials["query"]["role"] = role
>>>>>>> 645bcf97

    return credentials


def _collect_mysql_credentials(default_credentials={}):

    # We are insisting on pymysql driver when adding a MySQL datasource through the CLI
    # to avoid overcomplication of this flow.
    # If user wants to use another driver, they must create the sqlalchemy connection
    # URL by themselves in config_variables.yml
    credentials = {
        "drivername": "mysql+pymysql"
    }

    credentials["host"] = click.prompt("What is the host for the MySQL connection?",
                        default=default_credentials.get("host", "localhost"),
                        show_default=True).strip()
    credentials["port"] = click.prompt("What is the port for the MySQL connection?",
                        default=default_credentials.get("port", "3306"),
                        show_default=True).strip()
    credentials["username"] = click.prompt("What is the username for the MySQL connection?",
                            default=default_credentials.get("username", ""),
                            show_default=True).strip()
    credentials["password"] = click.prompt("What is the password for the MySQL connection?",
                            default="",
                            show_default=False, hide_input=True)
    credentials["database"] = click.prompt("What is the database name for the MySQL connection?",
                            default=default_credentials.get("database", ""),
                            show_default=True).strip()

    return credentials

def _collect_redshift_credentials(default_credentials={}):

    # We are insisting on psycopg2 driver when adding a Redshift datasource through the CLI
    # to avoid overcomplication of this flow.
    # If user wants to use another driver, they must create the sqlalchemy connection
    # URL by themselves in config_variables.yml
    credentials = {
        "drivername": "postgresql+psycopg2"
    }

    # required

    credentials["host"] = click.prompt("What is the host for the Redshift connection?",
                        default=default_credentials.get("host", ""),
                        show_default=True).strip()
    credentials["port"] = click.prompt("What is the port for the Redshift connection?",
                        default=default_credentials.get("port", "5439"),
                        show_default=True).strip()
    credentials["username"] = click.prompt("What is the username for the Redshift connection?",
                            default=default_credentials.get("username", ""),
                            show_default=True).strip()
    # This is a minimal workaround we're doing to deal with hidden input problems using Git Bash on Windows
    # TODO: Revisit this if we decide to fully support Windows and identify if there is a better solution
    credentials["password"] = click.prompt("What is the password for the Redshift connection?",
                                           default="",
                                           show_default=False, hide_input=_should_hide_input())
    credentials["database"] = click.prompt("What is the database name for the Redshift connection?",
                            default=default_credentials.get("database", ""),
                            show_default=True).strip()

    # optional

    credentials["query"] = {}
    credentials["query"]["sslmode"] = click.prompt("What is sslmode name for the Redshift connection?",
                        default=default_credentials.get("sslmode", "prefer"),
                        show_default=True)

    return credentials

def _add_spark_datasource(context, passthrough_generator_only=True, prompt_for_datasource_name=True):
    if not load_library("pyspark"):
        return None

    if passthrough_generator_only:
        datasource_name = "files_spark_datasource"

        # configuration = SparkDFDatasource.build_configuration(generators={
        #     "default": {
        #         "class_name": "PassthroughGenerator",
        #     }
        # }
        # )
        configuration = SparkDFDatasource.build_configuration()

    else:
        path = click.prompt(
            msg_prompt_filesys_enter_base_path,
            # default='/data/',
            type=click.Path(
                exists=True,
                file_okay=False,
                dir_okay=True,
                readable=True
            ),
            show_default=True
        ).strip()
        if path.startswith("./"):
            path = path[2:]

        if path.endswith("/"):
            basenamepath = path[:-1]
        else:
            basenamepath = path

        datasource_name = os.path.basename(basenamepath) + "__dir"
        if prompt_for_datasource_name:
            datasource_name = click.prompt(
                msg_prompt_datasource_name,
                default=datasource_name,
                show_default=True
            )

        configuration = SparkDFDatasource.build_configuration(generators={
    "subdir_reader": {
        "class_name": "SubdirReaderBatchKwargsGenerator",
        "base_directory": os.path.join("..", path)
    }
}
)


    context.add_datasource(name=datasource_name, class_name='SparkDFDatasource', **configuration)
    return datasource_name


def select_datasource(context, datasource_name=None):
    msg_prompt_select_data_source = "Select a datasource"
    msg_no_datasources_configured = "<red>No datasources found in the context. To add a datasource, run `great_expectations datasource new`</red>"

    data_source = None

    if datasource_name is None:
        data_sources = sorted(context.list_datasources(), key=lambda x: x["name"])
        if len(data_sources) == 0:
            cli_message(msg_no_datasources_configured)
        elif len(data_sources) ==1:
            datasource_name = data_sources[0]["name"]
        else:
            choices = "\n".join(["    {}. {}".format(i, data_source["name"]) for i, data_source in enumerate(data_sources, 1)])
            option_selection = click.prompt(
                msg_prompt_select_data_source + "\n" + choices + "\n",
                type=click.Choice([str(i) for i, data_source in enumerate(data_sources, 1)]),
                show_choices=False
            )
            datasource_name = data_sources[int(option_selection)-1]["name"]

    if datasource_name is not None:
        data_source = context.get_datasource(datasource_name)

    return data_source

def select_generator(context, datasource_name, available_data_assets_dict=None):
    msg_prompt_select_generator = "Select generator"

    if available_data_assets_dict is None:
        available_data_assets_dict = context.get_available_data_asset_names(datasource_names=datasource_name)

    available_data_asset_names_by_generator = {}
    for key, value in available_data_assets_dict[datasource_name].items():
        if len(value["names"]) > 0:
            available_data_asset_names_by_generator[key] = value["names"]

    if len(available_data_asset_names_by_generator.keys()) == 0:
        return None
    elif len(available_data_asset_names_by_generator.keys()) == 1:
        return list(available_data_asset_names_by_generator.keys())[0]
    else:  # multiple generators
        generator_names = list(available_data_asset_names_by_generator.keys())
        choices = "\n".join(["    {}. {}".format(i, generator_name) for i, generator_name in enumerate(generator_names, 1)])
        option_selection = click.prompt(
            msg_prompt_select_generator + "\n" + choices,
            type=click.Choice([str(i) for i, generator_name in enumerate(generator_names, 1)]),
            show_choices=False
        )
        generator_name = generator_names[int(option_selection)-1]

        return generator_name


# TODO this method needs testing
def get_batch_kwargs(context,
                     datasource_name=None,
                     generator_name=None,
                     generator_asset=None,
                     additional_batch_kwargs=None):
    """
    This method manages the interaction with user necessary to obtain batch_kwargs for a batch of a data asset.

    In order to get batch_kwargs this method needs datasource_name, generator_name and generator_asset
    to combine them into a fully qualified data asset identifier(datasource_name/generator_name/generator_asset).
    All three arguments are optional. If they are present, the method uses their values. Otherwise, the method
    prompts user to enter them interactively. Since it is possible for any of these three components to be
    passed to this method as empty values and to get their values after interacting with user, this method
    returns these components' values in case they changed.

    If the datasource has generators that can list available data asset names, the method lets user choose a name
    from that list (note: if there are multiple generators, user has to choose one first). If a name known to
    the chosen generator is selected, the generator will be able to yield batch_kwargs. The method also gives user
    an alternative to selecting the data asset name from the generator's list - user can type in a name for their
    data asset. In this case a passthrough batch kwargs generator will be used to construct a fully qualified data asset
    identifier (note: if the datasource has no passthrough generator configured, the method will exist with a failure).
    Since no generator can yield batch_kwargs for this data asset name, the method prompts user to specify batch_kwargs
    by choosing a file (if the datasource is pandas or spark) or by writing a SQL query (if the datasource points
    to a database).

    :param context:
    :param datasource_name:
    :param generator_name:
    :param generator_asset:
    :param additional_batch_kwargs:
    :return: a tuple: (datasource_name, generator_name, generator_asset, batch_kwargs). The components
                of the tuple were passed into the methods as optional arguments, but their values might
                have changed after this method's execution. If the returned batch_kwargs is None, it means
                that the generator will know to yield batch_kwargs when called.
    """
    try:
        available_data_assets_dict = context.get_available_data_asset_names(datasource_names=datasource_name)
    except ValueError:
        # the datasource has no generators
        available_data_assets_dict = {datasource_name: {}}

    data_source = select_datasource(context, datasource_name=datasource_name)
    datasource_name = data_source.name

    if generator_name is None:
        generator_name = select_generator(context, datasource_name,
                                          available_data_assets_dict=available_data_assets_dict)

    # if the user provided us with the generator name and the generator asset, we have everything we need -
    # let's ask the generator to build batch kwargs for this asset - we are done.
    if generator_name is not None and generator_asset is not None:
        generator = datasource.get_generator(generator_name)
        batch_kwargs = generator.build_batch_kwargs(generator_asset, **additional_batch_kwargs)
        return batch_kwargs

    if isinstance(context.get_datasource(datasource_name), (PandasDatasource, SparkDFDatasource)):
        generator_asset, batch_kwargs = _get_batch_kwargs_from_generator_or_from_file_path(
            context,
            datasource_name,
            generator_name=generator_name,
        )

    elif isinstance(context.get_datasource(datasource_name), SqlAlchemyDatasource):
        generator_asset, batch_kwargs = _get_batch_kwargs_for_sqlalchemy_datasource(context,
                                                                                    datasource_name,
                                                                                    additional_batch_kwargs=additional_batch_kwargs)
    else:
        raise ge_exceptions.DataContextError("Datasource {0:s} is expected to be a PandasDatasource or SparkDFDatasource, but is {1:s}".format(datasource_name, str(type(context.get_datasource(datasource_name)))))

    return (datasource_name, generator_name, generator_asset, batch_kwargs)


def create_expectation_suite(
    context,
    datasource_name=None,
    generator_name=None,
    generator_asset=None,
    batch_kwargs=None,
    expectation_suite_name=None,
    additional_batch_kwargs=None,
    empty_suite=False,
    show_intro_message=False,
    open_docs=False
):

    """
    Create a new expectation suite.

    :return: a tuple: (success, suite name)
    """

    msg_intro = "\n<cyan>========== Create sample Expectations ==========</cyan>\n\n"
    msg_some_data_assets_not_found = """Some of the data assets you specified were not found: {0:s}    
    """
    msg_prompt_what_will_profiler_do = """
Great Expectations will choose a couple of columns and generate expectations about them
to demonstrate some examples of assertions you can make about your data. 
    
Press Enter to continue
"""

    msg_prompt_expectation_suite_name = """
Name the new expectation suite"""

    msg_data_doc_intro = """
<cyan>========== Data Docs ==========</cyan>"""

    msg_suite_already_exists = "<red>An expectation suite named `{}` already exists. If you intend to edit the suite please use `great_expectations suite edit {}`.</red>"

    if show_intro_message and not empty_suite:
        cli_message(msg_intro)

    data_source = select_datasource(context, datasource_name=datasource_name)
    if data_source is None:
        # select_datasource takes care of displaying an error message, so all is left here is to exit.
        sys.exit(1)

    datasource_name = data_source.name

    existing_suite_names = [expectation_suite_id.expectation_suite_name for expectation_suite_id in context.list_expectation_suites()]

    if expectation_suite_name in existing_suite_names:
        cli_message(
            msg_suite_already_exists.format(
                expectation_suite_name,
                expectation_suite_name
            )
        )
        sys.exit(1)

    if generator_name is None or generator_asset is None or batch_kwargs is None:
        datasource_name, generator_name, generator_asset, batch_kwargs = get_batch_kwargs(
            context,
            datasource_name=datasource_name,
            generator_name=generator_name,
            generator_asset=generator_asset,
            additional_batch_kwargs=additional_batch_kwargs)
        # In this case, we have "consumed" the additional_batch_kwargs
        additional_batch_kwargs = {}

    if expectation_suite_name is None:
        if generator_asset:
            default_expectation_suite_name = "{}.warning".format(generator_asset)
        elif "query" in batch_kwargs:
            default_expectation_suite_name = "query.warning"
        elif "path" in batch_kwargs:
            try:
                # Try guessing a filename
                filename = os.path.split(os.path.normpath(batch_kwargs["path"]))[1]
                # Take all but the last part after the period
                filename = ".".join(filename.split(".")[:-1])
                default_expectation_suite_name = str(filename) + ".warning"
            except (OSError, IndexError):
                default_expectation_suite_name = "warning"
        else:
            default_expectation_suite_name = "warning"
        while True:
            expectation_suite_name = click.prompt(msg_prompt_expectation_suite_name, default=default_expectation_suite_name, show_default=True)
            if expectation_suite_name in existing_suite_names:
                cli_message(
                    msg_suite_already_exists.format(
                        expectation_suite_name,
                        expectation_suite_name
                    )
                )
            else:
                break

    if empty_suite:
        suite = context.create_expectation_suite(expectation_suite_name, overwrite_existing=False)
        suite.add_citation(comment="New suite added via CLI", batch_kwargs=batch_kwargs)
        context.save_expectation_suite(suite, expectation_suite_name)
        return True, expectation_suite_name

    profiler = SampleExpectationsDatasetProfiler

    click.prompt(msg_prompt_what_will_profiler_do, default=True, show_default=False)

    cli_message("\nGenerating example Expectation Suite...")
    run_id = datetime.datetime.utcnow().strftime("%Y%m%dT%H%M%S.%fZ")

    profiling_results = context.profile_data_asset(
        datasource_name,
        generator_name=generator_name,
        data_asset_name=generator_asset,
        batch_kwargs=batch_kwargs,
        profiler=profiler,
        expectation_suite_name=expectation_suite_name,
        run_id=run_id,
        additional_batch_kwargs=additional_batch_kwargs
    )

    if profiling_results['success']:
        build_docs(context, view=False)
        if open_docs:  # This is mostly to keep tests from spawning windows
            try:
                # TODO this is really brittle and not covered in tests
                validation_result = profiling_results["results"][0][1]
                validation_result_identifier = ValidationResultIdentifier.from_object(validation_result)
                context.open_data_docs(resource_identifier=validation_result_identifier)
            except (KeyError, IndexError):
                context.open_data_docs()

        return True, expectation_suite_name

    if profiling_results['error']['code'] == DataContext.PROFILING_ERROR_CODE_SPECIFIED_DATA_ASSETS_NOT_FOUND:
        raise ge_exceptions.DataContextError(msg_some_data_assets_not_found.format(",".join(profiling_results['error']['not_found_data_assets'])))
    if not profiling_results['success']:  # unknown error
        raise ge_exceptions.DataContextError("Unknown profiling error code: " + profiling_results['error']['code'])


def _get_batch_kwargs_from_generator_or_from_file_path(context, datasource_name,
                                                       generator_name=None,
                                                       additional_batch_kwargs={}):
    msg_prompt_generator_or_file_path =  """
Would you like to: 
    1. choose from a list of data assets in this datasource
    2. enter the path of a data file
"""
    msg_prompt_file_path = """
Enter the path (relative or absolute) of a data file
"""

    msg_prompt_enter_data_asset_name = "\nWhich data would you like to use?\n"

    msg_prompt_enter_data_asset_name_suffix = "    Don't see the name of the data asset in the list above? Just type it\n"

    msg_prompt_file_type = """
We could not determine the format of the file. What is it?
    1. CSV
    2. Parquet
    3. Excel
    4. JSON
"""

    reader_method_file_extensions = {
        "1": "csv",
        "2": "parquet",
        "3": "xlsx",
        "4": "json",
    }

    generator_asset = None

    datasource = context.get_datasource(datasource_name)
    if generator_name is not None:
        generator = datasource.get_generator(generator_name)

        option_selection = click.prompt(
            msg_prompt_generator_or_file_path,
            type=click.Choice(["1", "2"]),
            show_choices=False
        )

        if option_selection == "1":

            available_data_asset_names = sorted(generator.get_available_data_asset_names()["names"], key=lambda x: x[0])
            available_data_asset_names_str = ["{} ({})".format(name[0], name[1]) for name in
                                              available_data_asset_names]

            data_asset_names_to_display = available_data_asset_names_str[:50]
            choices = "\n".join(["    {}. {}".format(i, name) for i, name in enumerate(data_asset_names_to_display, 1)])
            prompt = msg_prompt_enter_data_asset_name + choices + "\n" + msg_prompt_enter_data_asset_name_suffix.format(
                len(data_asset_names_to_display))

            generator_asset_selection = click.prompt(prompt, default=None, show_default=False)

            generator_asset_selection = generator_asset_selection.strip()
            try:
                data_asset_index = int(generator_asset_selection) - 1
                try:
                    generator_asset = \
                        [name[0] for name in available_data_asset_names][data_asset_index]
                except IndexError:
                    pass
            except ValueError:
                generator_asset = generator_asset_selection

            batch_kwargs = generator.build_batch_kwargs(generator_asset, **additional_batch_kwargs)
            return (generator_asset, batch_kwargs)

    # No generator name was passed or the user chose to enter a file path

    # We should allow a directory for Spark, but not for Pandas
    dir_okay = isinstance(datasource, SparkDFDatasource)

    path = None
    while True:
        path = click.prompt(
            msg_prompt_file_path,
            type=click.Path(
                exists=True,
                file_okay=True,
                dir_okay=dir_okay,
                readable=True
            ),
            show_default=True,
            default=path
        )

        path = os.path.abspath(path)

        batch_kwargs = {
            "path": path,
            "datasource": datasource_name
        }

        reader_method = None
        try:
            reader_method = datasource.guess_reader_method_from_path(path)["reader_method"]
        except BatchKwargsError:
            pass

        if reader_method is None:

            while True:

                option_selection = click.prompt(
                    msg_prompt_file_type,
                    type=click.Choice(["1", "2", "3", "4"]),
                    show_choices=False
                )

                try:
                    reader_method = datasource.guess_reader_method_from_path(path + "." + reader_method_file_extensions[option_selection])["reader_method"]
                except BatchKwargsError:
                    pass

                if reader_method is not None:
                    batch_kwargs["reader_method"] = reader_method
                    batch = datasource.get_batch(batch_kwargs=batch_kwargs)
                    break
        else:
            # TODO: read the file and confirm with user that we read it correctly (headers, columns, etc.)
            try:
                batch = datasource.get_batch(batch_kwargs=batch_kwargs)
                break
            except Exception as e:
                file_load_error_message = """
<red>Cannot load file.</red>
  - Please check the file and try again or select a different data file.
  - Error: {0:s}"""
                cli_message(file_load_error_message.format(str(e)))
                if not click.confirm(
                    "Try again?",
                    default=True
                ):
                    cli_message("""
We have saved your setup progress. When you are ready, run great_expectations init to continue.
""")
                    sys.exit(1)

    return (generator_asset, batch_kwargs)


def _get_batch_kwargs_for_sqlalchemy_datasource(context, datasource_name,
                                                additional_batch_kwargs=None):
    msg_prompt_query = """
Enter an SQL query
"""

    msg_prompt_enter_data_asset_name = "\nWhich table would you like to use? (Choose one)\n"

    msg_prompt_enter_data_asset_name_suffix = "    Don't see the table in the list above? Just type the SQL query\n"

    if additional_batch_kwargs is None:
        additional_batch_kwargs = {}

    generator_asset = None

    datasource = context.get_datasource(datasource_name)

    temp_generator = TableBatchKwargsGenerator(name="temp", datasource=datasource)

    available_data_asset_names = temp_generator.get_available_data_asset_names()["names"]
    available_data_asset_names_str = ["{} ({})".format(name[0], name[1]) for name in
                                      available_data_asset_names]

    data_asset_names_to_display = available_data_asset_names_str[:5]
    choices = "\n".join(["    {}. {}".format(i, name) for i, name in enumerate(data_asset_names_to_display, 1)])
    prompt = msg_prompt_enter_data_asset_name + choices + os.linesep + msg_prompt_enter_data_asset_name_suffix.format(
        len(data_asset_names_to_display))

    # Some backends require named temporary table parameters. We specifically elicit those and add them
    # where appropriate.
    temp_table_kwargs = dict()
    datasource = context.get_datasource(datasource_name)
    if datasource.engine.dialect.name.lower() == "snowflake":
        # snowflake requires special handling
        table_name = click.prompt("In Snowflake, GE may need to create a transient table "
                                  "to use for validation." + os.linesep + "Please enter a name to use for that table: ",
                                  default="ge_tmp_" + str(uuid.uuid4())[:8],
                                  show_default=True)
        temp_table_kwargs = {
            "snowflake_transient_table": table_name,
        }
    elif datasource.engine.dialect.name.lower() == "bigquery":
        # bigquery also requires special handling
        table_name = click.prompt("GE will create a table based on your query to use for "
                                  "validation." + os.linesep + "Please enter a name for this table: ",
                                  default="ge_tmp_" + str(uuid.uuid4())[:8],
                                  show_default=True)
        temp_table_kwargs = {
            "bigquery_temp_table": table_name,
        }

    while True:
        try:
            query = None

            if len(available_data_asset_names) > 0:
                selection = click.prompt(prompt, default=None, show_default=False)

                selection = selection.strip()
                try:
                    data_asset_index = int(selection) - 1
                    try:
                        generator_asset = \
                            [name[0] for name in available_data_asset_names][data_asset_index]
                    except IndexError:
                        pass
                except ValueError:
                    query = selection

            else:
                query = click.prompt(msg_prompt_query, default=None, show_default=False)

            if query is None:
                batch_kwargs = temp_generator.build_batch_kwargs(generator_asset, **additional_batch_kwargs)
                batch_kwargs.update(temp_table_kwargs)
            else:
                batch_kwargs = {
                    "query": query,
                    "datasource": datasource_name
                }
                batch_kwargs.update(temp_table_kwargs)
                Validator(batch=datasource.get_batch(batch_kwargs), expectation_suite=ExpectationSuite("throwaway")).get_dataset()

            break
        except ge_exceptions.GreatExpectationsError as error:
            cli_message("""<red>ERROR: {}</red>""".format(str(error)))
        except KeyError as error:
            cli_message("""<red>ERROR: {}</red>""".format(str(error)))

    return generator_asset, batch_kwargs


def profile_datasource(
    context,
    datasource_name,
    generator_name=None,
    data_assets=None,
    profile_all_data_assets=False,
    max_data_assets=20,
    additional_batch_kwargs=None,
    open_docs=False,
):
    """"Profile a named datasource using the specified context"""
    # Note we are explicitly not using a logger in all CLI output to have
    # more control over console UI.
    logging.getLogger(
        "great_expectations.profile.basic_dataset_profiler"
    ).setLevel(logging.INFO)
    msg_intro = "Profiling '{0:s}' will create expectations and documentation."

    msg_confirm_ok_to_proceed = """Would you like to profile '{0:s}'?"""

    msg_skipping = "Skipping profiling for now. You can always do this later " \
                   "by running `<green>great_expectations datasource profile</green>`."

    msg_some_data_assets_not_found = """Some of the data assets you specified were not found: {0:s}    
"""

    msg_too_many_data_assets = """There are {0:d} data assets in {1:s}. Profiling all of them might take too long.    
"""

    msg_error_multiple_generators_found = """<red>More than one batch kwarg generators found in datasource {0:s}.
Specify the one you want the profiler to use in generator_name argument.</red>      
"""

    msg_error_no_generators_found = """<red>No batch kwarg generators can list available data assets in datasource {0:s}.
The datasource might be empty or a generator not configured in the config file.</red>    
"""

    msg_prompt_enter_data_asset_list = """Enter comma-separated list of data asset names (e.g., {0:s})   
"""

    msg_options = """Choose how to proceed:
  1. Specify a list of the data assets to profile
  2. Exit and profile later
  3. Profile ALL data assets (this might take a while)
"""

    msg_data_doc_intro = """
<cyan>========== Data Docs ==========</cyan>

Great Expectations is building Data Docs from the data you just profiled!"""

    cli_message(msg_intro.format(datasource_name))

    if data_assets:
        data_assets = [item.strip() for item in data_assets.split(",")]

    # Call the data context's profiling method to check if the arguments are valid
    profiling_results = context.profile_datasource(
        datasource_name,
        generator_name=generator_name,
        data_assets=data_assets,
        profile_all_data_assets=profile_all_data_assets,
        max_data_assets=max_data_assets,
        dry_run=True,
        additional_batch_kwargs=additional_batch_kwargs
    )

    if profiling_results["success"] is True:  # data context is ready to profile - run profiling
        if data_assets or profile_all_data_assets or click.confirm(msg_confirm_ok_to_proceed.format(datasource_name), default=True):
            profiling_results = context.profile_datasource(
                datasource_name,
                generator_name=generator_name,
                data_assets=data_assets,
                profile_all_data_assets=profile_all_data_assets,
                max_data_assets=max_data_assets,
                dry_run=False,
                additional_batch_kwargs=additional_batch_kwargs
            )
        else:
            cli_message(msg_skipping)
            return
    else:  # we need to get arguments from user interactively
        do_exit = False
        while not do_exit:
            if profiling_results['error']['code'] == DataContext.PROFILING_ERROR_CODE_SPECIFIED_DATA_ASSETS_NOT_FOUND:
                cli_message(msg_some_data_assets_not_found.format("," .join(profiling_results['error']['not_found_data_assets'])))
            elif profiling_results['error']['code'] == DataContext.PROFILING_ERROR_CODE_TOO_MANY_DATA_ASSETS:
                cli_message(msg_too_many_data_assets.format(profiling_results['error']['num_data_assets'], datasource_name))
            elif profiling_results['error']['code'] == DataContext.PROFILING_ERROR_CODE_MULTIPLE_GENERATORS_FOUND:
                cli_message(
                    msg_error_multiple_generators_found.format(datasource_name))
                sys.exit(1)
            elif profiling_results['error']['code'] == DataContext.PROFILING_ERROR_CODE_NO_GENERATOR_FOUND:
                cli_message(
                    msg_error_no_generators_found.format(datasource_name))
                sys.exit(1)
            else: # unknown error
                raise ValueError("Unknown profiling error code: " + profiling_results['error']['code'])

            option_selection = click.prompt(
                msg_options,
                type=click.Choice(["1", "2", "3"]),
                show_choices=False
            )

            if option_selection == "1":
                data_assets = click.prompt(
                    msg_prompt_enter_data_asset_list.format(", ".join([data_asset[0] for data_asset in profiling_results['error']['data_assets']][:3])),
                    default=None,
                    show_default=False
                )
                if data_assets:
                    data_assets = [item.strip() for item in data_assets.split(",")]
            elif option_selection == "3":
                profile_all_data_assets = True
                data_assets = None
            elif option_selection == "2": # skip
                cli_message(msg_skipping)
                return
            else:
                raise ValueError("Unrecognized option: " + option_selection)

            # after getting the arguments from the user, let's try to run profiling again
            # (no dry run this time)
            profiling_results = context.profile_datasource(
                datasource_name,
                generator_name=generator_name,
                data_assets=data_assets,
                profile_all_data_assets=profile_all_data_assets,
                max_data_assets=max_data_assets,
                dry_run=False,
                additional_batch_kwargs=additional_batch_kwargs
            )

            if profiling_results["success"]:  # data context is ready to profile
                break

    cli_message(msg_data_doc_intro.format(rtd_url_ge_version))
    build_docs(context, view=open_docs)
    if open_docs:  # This is mostly to keep tests from spawning windows
        context.open_data_docs()


msg_prompt_choose_datasource = """Configure a datasource:
    1. Pandas DataFrame
    2. Relational database (SQL)
    3. Spark DataFrame
    4. Skip datasource configuration
"""


msg_prompt_choose_database = """
Which database backend are you using?
{}
""".format("\n".join(["    {}. {}".format(i, db.value) for i, db in enumerate(SupportedDatabases, 1)]))

#     msg_prompt_dbt_choose_profile = """
# Please specify the name of the dbt profile (from your ~/.dbt/profiles.yml file Great Expectations \
# should use to connect to the database
#     """

#     msg_dbt_go_to_notebook = """
# To create expectations for your dbt models start Jupyter and open notebook
# great_expectations/notebooks/using_great_expectations_with_dbt.ipynb -
# it will walk you through next steps.
#     """

msg_prompt_filesys_enter_base_path = """
Enter the path (relative or absolute) of the root directory where the data files are stored.
"""

msg_prompt_datasource_name = """
Give your new data source a short name.
"""

msg_db_config = """
Next, we will configure database credentials and store them in the `{0:s}` section
of this config file: great_expectations/uncommitted/config_variables.yml:
"""

msg_unknown_data_source = """
Do we not have the type of data source you want?
    - Please create a GitHub issue here so we can discuss it!
    - <blue>https://github.com/great-expectations/great_expectations/issues/new</blue>"""<|MERGE_RESOLUTION|>--- conflicted
+++ resolved
@@ -511,49 +511,32 @@
 
 
     # optional
-<<<<<<< HEAD
-
-    #TODO: database is optional, but it is not a part of query
-    credentials["database"] = click.prompt("What is database name for the snowflake connection?",
-                        default=default_credentials.get("database", ""),
-                        show_default=True).strip()
-
-    # # TODO: schema_name is optional, but it is not a part of query and there is no obvious way to pass it
-    # credentials["schema_name"] = click.prompt("What is schema name for the snowflake connection?",
-    #                     default=default_credentials.get("schema_name", ""),
-    #                     show_default=True)
-=======
     database = click.prompt("What is database name for the snowflake connection? (optional -- leave blank for none)",
                             default=default_credentials.get("database", ""),
-                            show_default=True)
+                            show_default=True).strip()
     if len(database) > 0:
         credentials["database"] = database
->>>>>>> 645bcf97
 
     credentials["query"] = {}
     schema = click.prompt("What is schema name for the snowflake connection? (optional -- leave "
                           "blank for none)",
                           default=default_credentials.get("schema_name", ""),
-                          show_default=True)
+                          show_default=True).strip()
+
     if len(schema) > 0:
         credentials["query"]["schema"] = schema
     warehouse = click.prompt("What is warehouse name for the snowflake connection? (optional "
                                                      "-- leave blank for none)",
                                                      default=default_credentials.get("warehouse", ""),
-<<<<<<< HEAD
                                                      show_default=True).strip()
-    credentials["query"]["role"] = click.prompt("What is role name for the snowflake connection?",
-                                                default=default_credentials.get("role", ""), show_default=True)
-=======
-                                                     show_default=True)
+
     if len(warehouse) > 0:
         credentials["query"]["warehouse"] = warehouse
 
     role = click.prompt("What is role name for the snowflake connection? (optional -- leave blank for none)",
-                        default=default_credentials.get("role", ""), show_default=True)
+                        default=default_credentials.get("role", ""), show_default=True).strip()
     if len(role) > 0:
         credentials["query"]["role"] = role
->>>>>>> 645bcf97
 
     return credentials
 
