--- conflicted
+++ resolved
@@ -34,18 +34,9 @@
     pass
 
 
-<<<<<<< HEAD
-class CSVAsset(DataAsset):
-    # Overridden inherited instance fields
-    type: Literal["csv"] = "csv"
-
+class _DataFrameAsset(DataAsset):
     # Pandas specific attributes
     base_directory: pathlib.Path
-=======
-class _DataFrameAsset(DataAsset):
-    # Pandas specific attrs
-    path: pathlib.Path
->>>>>>> e40bb8f7
     regex: Pattern
 
     # Internal attrs
@@ -153,7 +144,7 @@
                     exclude_unset=True,
                     exclude={  # TODO: don't hardcode
                         "name",
-                        "path",
+                        "base_directory",
                         "regex",
                         "order_by",
                     },
@@ -179,7 +170,7 @@
             )
 
             batch_metadata = copy.deepcopy(request.options)
-            batch_metadata["path"] = path
+            batch_metadata["base_directory"] = path
 
             # Some pydantic annotations are postponed due to circular imports. This will set the annotations before we
             # instantiate the Batch class since we can import them above.
@@ -245,14 +236,9 @@
         base_directory: PathStr,
         regex: Union[str, re.Pattern],
         order_by: Optional[BatchSortersDefinition] = None,
-<<<<<<< HEAD
-    ) -> CSVAsset:
-        """Adds a csv asset to this Pandas datasource
-=======
         **kwargs,  # TODO: update signature to have specific keys & types
     ) -> CSVAsset:  # type: ignore[valid-type]
         """Adds a csv asset to this pandas datasource
->>>>>>> e40bb8f7
 
         Args:
             name: The name of the csv asset
@@ -273,7 +259,7 @@
     def add_json_asset(
         self,
         name: str,
-        data_path: PathStr,
+        base_directory: PathStr,
         regex: Union[str, re.Pattern],
         order_by: Optional[BatchSortersDefinition] = None,
         **kwargs,  # TODO: update signature to have specific keys & types
@@ -282,13 +268,14 @@
 
         Args:
             name: The name of the csv asset
-            data_path: Path to directory with csv files
+            base_directory: base directory path, relative to which CSV file paths will be collected
             regex: regex pattern that matches csv filenames that is used to label the batches
+            order_by: one of "asc" (ascending) or "desc" (descending) -- the method by which to sort "Asset" parts.
             kwargs: Extra keyword arguments should correspond to ``pandas.read_json`` keyword args
         """
         asset = JSONAsset(
             name=name,
-            path=data_path,  # type: ignore[arg-type]  # str will be coerced to Path
+            base_directory=base_directory,  # type: ignore[arg-type]  # str will be coerced to Path
             regex=regex,  # type: ignore[arg-type]  # str with will coerced to Pattern
             order_by=order_by or [],  # type: ignore[arg-type]  # coerce list[str]
             **kwargs,
@@ -298,7 +285,7 @@
     def add_excel_asset(
         self,
         name: str,
-        data_path: PathStr,
+        base_directory: PathStr,
         regex: Union[str, re.Pattern],
         order_by: Optional[BatchSortersDefinition] = None,
         **kwargs,  # TODO: update signature to have specific keys & types
@@ -307,13 +294,14 @@
 
         Args:
             name: The name of the csv asset
-            data_path: Path to directory with csv files
+            base_directory: base directory path, relative to which CSV file paths will be collected
             regex: regex pattern that matches csv filenames that is used to label the batches
+            order_by: one of "asc" (ascending) or "desc" (descending) -- the method by which to sort "Asset" parts.
             kwargs: Extra keyword arguments should correspond to ``pandas.read_excel`` keyword args
         """
         asset = ExcelAsset(
             name=name,
-            path=data_path,  # type: ignore[arg-type]  # str will be coerced to Path
+            base_directory=base_directory,  # type: ignore[arg-type]  # str will be coerced to Path
             regex=regex,  # type: ignore[arg-type]  # str with will coerced to Pattern
             order_by=order_by or [],  # type: ignore[arg-type]  # coerce list[str]
             **kwargs,
@@ -323,7 +311,7 @@
     def add_parquet_asset(
         self,
         name: str,
-        data_path: PathStr,
+        base_directory: PathStr,
         regex: Union[str, re.Pattern],
         order_by: Optional[BatchSortersDefinition] = None,
         **kwargs,  # TODO: update signature to have specific keys & types
@@ -332,13 +320,14 @@
 
         Args:
             name: The name of the csv asset
-            data_path: Path to directory with csv files
+            base_directory: base directory path, relative to which CSV file paths will be collected
             regex: regex pattern that matches csv filenames that is used to label the batches
+            order_by: one of "asc" (ascending) or "desc" (descending) -- the method by which to sort "Asset" parts.
             kwargs: Extra keyword arguments should correspond to ``pandas.read_parquet`` keyword args
         """
         asset = ParquetAsset(
             name=name,
-            path=data_path,  # type: ignore[arg-type]  # str will be coerced to Path
+            base_directory=base_directory,  # type: ignore[arg-type]  # str will be coerced to Path
             regex=regex,  # type: ignore[arg-type]  # str with will coerced to Pattern
             order_by=order_by or [],  # type: ignore[arg-type]  # coerce list[str]
             **kwargs,
