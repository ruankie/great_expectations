<<<<<<< HEAD
# TODO: ADD TESTS ONCE GET_BATCH IS INTEGRATED!

import pytest
import json
import copy

import pandas as pd

import great_expectations as ge
from great_expectations.actions.validation_operators import (
    PerformActionListValidationOperator,
    ErrorsVsWarningsValidationOperator
)

from great_expectations.data_context import (
    ConfigOnlyDataContext,
)
from great_expectations.data_context.types import (
    DataContextConfig,
    DataAssetIdentifier,
    ExpectationSuiteIdentifier,
    ValidationResultIdentifier,
)

@pytest.fixture()
def basic_data_context_config_for_validation_operator():
    return DataContextConfig(**{
        "plugins_directory": "plugins/",
        "evaluation_parameter_store_name" : "evaluation_parameter_store",
        "expectations_store" : {
            "class_name": "ExpectationStore",
            "store_backend": {
                "class_name": "FixedLengthTupleFilesystemStoreBackend",
                "base_directory": "expectations/",
            }
        },
        "datasources": {},
        "stores": {
            # This isn't currently used for Validation Actions, but it's required for DataContext to work.
            "evaluation_parameter_store" : {
                "module_name": "great_expectations.data_context.store",
                "class_name": "InMemoryStoreBackend",
            },
            "validation_result_store" : {
                "module_name": "great_expectations.data_context.store",
                "class_name": "ValidationResultStore",
                "store_backend": {
                    "class_name": "InMemoryStoreBackend",
                }
            }
        },
        "data_docs": {
            "sites": {}
        },
        "validation_operators" : {},
    })


def test_perform_action_list_validation_operator_run(basic_data_context_config_for_validation_operator, tmp_path_factory, filesystem_csv_4):
    project_path = str(tmp_path_factory.mktemp('great_expectations'))

    # NOTE: This setup is almost identical to test_DefaultDataContextAwareValidationOperator.
    # Consider converting to a single fixture.

    data_context = ConfigOnlyDataContext(
        basic_data_context_config_for_validation_operator,
        project_path,
    )

    data_context.add_datasource("my_datasource",
                                class_name="PandasDatasource",
                                base_directory=str(filesystem_csv_4))

    data_asset_name = "my_datasource/default/f1"
    data_context.create_expectation_suite(data_asset_name, "foo")
    df = data_context.get_batch(data_asset_name,
                                "foo",
                                batch_kwargs=data_context.yield_batch_kwargs(data_asset_name))
    df.expect_column_values_to_be_between(column="x", min_value=1, max_value=9)
    failure_expectations = df.get_expectation_suite(discard_failed_expectations=False)

    df.expect_column_values_to_not_be_null(column="y")
    warning_expectations = df.get_expectation_suite(discard_failed_expectations=False)

    data_context.create_expectation_suite(data_asset_name, "default")
    df = data_context.get_batch(data_asset_name, "default",
                                batch_kwargs=data_context.yield_batch_kwargs(data_asset_name))
    df.expect_column_values_to_be_in_set(column="x", value_set=[1,3,5,7,9])
    quarantine_expectations = df.get_expectation_suite(discard_failed_expectations=False)

    data_asset_identifier = DataAssetIdentifier("my_datasource", "default", "f1")
    data_context.stores["expectations_store"].set(
        ExpectationSuiteIdentifier(
            data_asset_name=data_asset_identifier,
            expectation_suite_name="failure"
        ),
        failure_expectations
    )
    data_context.stores["expectations_store"].set(
        ExpectationSuiteIdentifier(
            data_asset_name=data_asset_identifier,
            expectation_suite_name="warning"
        ),
        warning_expectations
    )
    data_context.stores["expectations_store"].set(
        ExpectationSuiteIdentifier(
            data_asset_name=data_asset_identifier,
            expectation_suite_name="quarantine"
        ),
        quarantine_expectations
    )

    vo = PerformActionListValidationOperator(
        data_context=data_context,
        action_list = [
            {
            "name": "store_validation_result",
            "action" : {
                "module_name" : "great_expectations.actions",
                "class_name" : "StoreAction",
                "target_store_name": "validation_result_store",
                "summarizer":{
                    "module_name": "tests.test_plugins.fake_actions",
                    "class_name": "TemporaryNoOpSummarizer",
                }
            }
        },{
            "name": "add_failures_to_store",
            "result_key": "validation_results.failure",
            "action" : {
                "module_name" : "great_expectations.actions",
                "class_name" : "SummarizeAndStoreAction",
                "target_store_name": "validation_result_store",
                "summarizer":{
                    "module_name": "tests.test_plugins.fake_actions",
                    "class_name": "TemporaryNoOpSummarizer",
                }
            }
        }
        ],
    )

    my_df = pd.DataFrame({"x": [1,2,3,4,5], "y": [1,2,3,4,None]})
    my_ge_df = ge.from_pandas(my_df)

    assert data_context.stores["validation_result_store"].list_keys() == []

    results = vo.run(
        data_asset=my_ge_df,
        data_asset_identifier=DataAssetIdentifier(
            from_string="DataAssetIdentifier.my_datasource.default.f1"
        ),
        run_identifier="test_100"
    )
    # print(json.dumps(results["validation_results"], indent=2))

    validation_result_store_keys = data_context.stores["validation_result_store"].list_keys()
    print(validation_result_store_keys)
    assert len(validation_result_store_keys) == 2
    assert ValidationResultIdentifier(from_string="ValidationResultIdentifier.my_datasource.default.f1.warning.test_100") in validation_result_store_keys
    assert ValidationResultIdentifier(from_string="ValidationResultIdentifier.my_datasource.default.f1.failure.test_100") in validation_result_store_keys

    assert data_context.stores["validation_result_store"].get(
        ValidationResultIdentifier(from_string="ValidationResultIdentifier.my_datasource.default.f1.warning.test_100")
    )["success"] == False
    assert data_context.stores["validation_result_store"].get(
        ValidationResultIdentifier(from_string="ValidationResultIdentifier.my_datasource.default.f1.failure.test_100")
    )["success"] == True

    #TODO: One DataSnapshotStores are implemented, add a test for quarantined data


def test_errors_warnings_validation_operator_run(basic_data_context_config_for_validation_operator, tmp_path_factory, filesystem_csv_4):
    project_path = str(tmp_path_factory.mktemp('great_expectations'))

    # NOTE: This setup is almost identical to test_DefaultDataContextAwareValidationOperator.
    # Consider converting to a single fixture.

    data_context = ConfigOnlyDataContext(
        basic_data_context_config_for_validation_operator,
        project_path,
    )

    data_context.add_datasource("my_datasource",
                                class_name="PandasDatasource",
                                base_directory=str(filesystem_csv_4))

    # NOTE : It's kinda annoying that these Expectation Suites start out with expect_column_to_exist.
    # How do I turn off that default...?
    df = data_context.get_batch("my_datasource/default/f1")
    df.expect_column_values_to_be_between(column="x", min_value=1, max_value=9)
    failure_expectations = df.get_expectation_suite(discard_failed_expectations=False)

    df.expect_column_values_to_not_be_null(column="y")
    warning_expectations = df.get_expectation_suite(discard_failed_expectations=False)


    data_asset_identifier_1 = DataAssetIdentifier("my_datasource", "default", "f1")
    data_context.stores["expectations_store"].set(
        ExpectationSuiteIdentifier(
            data_asset_name=data_asset_identifier_1,
            expectation_suite_name="failure"
        ),
        failure_expectations
    )
    data_context.stores["expectations_store"].set(
        ExpectationSuiteIdentifier(
            data_asset_name=data_asset_identifier_1,
            expectation_suite_name="warning"
        ),
        warning_expectations
    )

    data_asset_identifier_2 = DataAssetIdentifier("my_datasource", "default", "f2")
    data_context.stores["expectations_store"].set(
        ExpectationSuiteIdentifier(
            data_asset_name=data_asset_identifier_2,
            expectation_suite_name="failure"
        ),
        failure_expectations
    )
    data_context.stores["expectations_store"].set(
        ExpectationSuiteIdentifier(
            data_asset_name=data_asset_identifier_2,
            expectation_suite_name="warning"
        ),
        warning_expectations
    )
    
    data_asset_identifier_3 = DataAssetIdentifier("my_datasource", "default", "f3")
    data_context.stores["expectations_store"].set(
        ExpectationSuiteIdentifier(
            data_asset_name=data_asset_identifier_3,
            expectation_suite_name="failure"
        ),
        failure_expectations
    )
    data_context.stores["expectations_store"].set(
        ExpectationSuiteIdentifier(
            data_asset_name=data_asset_identifier_3,
            expectation_suite_name="warning"
        ),
        warning_expectations
    )

    vo = ErrorsVsWarningsValidationOperator(
        data_context=data_context,
        action_list = [],
        slack_webhook="https://hooks.slack.com/services/test/slack/webhook"
    )

    my_df_1 = pd.DataFrame({"x": [1,2,3,4,5], "y": [1,2,3,4,None]})
    my_ge_df_1 = ge.from_pandas(my_df_1)
    my_ge_df_1._expectation_suite["data_asset_name"] = DataAssetIdentifier("my_datasource","default","f1")

    my_df_2 = pd.DataFrame({"x": [1,2,3,4,99], "y": [1,2,3,4,5]})
    my_ge_df_2 = ge.from_pandas(my_df_2)
    my_ge_df_2._expectation_suite["data_asset_name"] = DataAssetIdentifier("my_datasource", "default", "f2")
    
    my_df_3 = pd.DataFrame({"x": [1,2,3,4,5], "y": [1,2,3,4,5]})
    my_ge_df_3 = ge.from_pandas(my_df_3)
    my_ge_df_3._expectation_suite["data_asset_name"] = DataAssetIdentifier("my_datasource", "default", "f3")

    results = vo.run(
        assets_to_validate=[
            my_ge_df_1,
            my_ge_df_2,
            my_ge_df_3
        ],
        run_identifier="test_100"
    )
    test = 2134
    # print(json.dumps(results["validation_results"], indent=2))
=======
# # TODO: ADD TESTS ONCE GET_BATCH IS INTEGRATED!
#
# import pytest
# import json
# import copy
#
# import pandas as pd
#
# import great_expectations as ge
# from great_expectations.actions.validation_operators import (
#     PerformActionListValidationOperator,
#     ErrorsVsWarningsValidationOperator
# )
#
# from great_expectations.data_context import (
#     ConfigOnlyDataContext,
# )
# from great_expectations.data_context.types import (
#     DataContextConfig,
#     DataAssetIdentifier,
#     ExpectationSuiteIdentifier,
#     ValidationResultIdentifier,
# )
#
# @pytest.fixture()
# def basic_data_context_config_for_validation_operator():
#     return DataContextConfig(**{
#         "plugins_directory": "plugins/",
#         "evaluation_parameter_store_name" : "evaluation_parameter_store",
#         "expectations_store" : {
#             "class_name": "ExpectationStore",
#             "store_backend": {
#                 "class_name": "FixedLengthTupleFilesystemStoreBackend",
#                 "base_directory": "expectations/",
#             }
#         },
#         "datasources": {},
#         "stores": {
#             # This isn't currently used for Validation Actions, but it's required for DataContext to work.
#             "evaluation_parameter_store" : {
#                 "module_name": "great_expectations.data_context.store",
#                 "class_name": "InMemoryStoreBackend",
#             },
#             "validation_result_store" : {
#                 "module_name": "great_expectations.data_context.store",
#                 "class_name": "ValidationResultStore",
#                 "store_backend": {
#                     "class_name": "InMemoryStoreBackend",
#                 }
#             }
#         },
#         "data_docs": {
#             "sites": {}
#         },
#         "validation_operators" : {},
#     })
#
#
# def test_perform_action_list_validation_operator_run(basic_data_context_config_for_validation_operator, tmp_path_factory, filesystem_csv_4):
#     project_path = str(tmp_path_factory.mktemp('great_expectations'))
#
#     # NOTE: This setup is almost identical to test_DefaultDataContextAwareValidationOperator.
#     # Consider converting to a single fixture.
#
#     data_context = ConfigOnlyDataContext(
#         basic_data_context_config_for_validation_operator,
#         project_path,
#     )
#
#     data_context.add_datasource("my_datasource",
#                                 class_name="PandasDatasource",
#                                 base_directory=str(filesystem_csv_4))
#
#     # NOTE : It's kinda annoying that these Expectation Suites start out with expect_column_to_exist.
#     # How do I turn off that default...?
#     df = data_context.get_batch("my_datasource/default/f1")
#     df.expect_column_values_to_be_between(column="x", min_value=1, max_value=9)
#     failure_expectations = df.get_expectation_suite(discard_failed_expectations=False)
#
#     df.expect_column_values_to_not_be_null(column="y")
#     warning_expectations = df.get_expectation_suite(discard_failed_expectations=False)
#
#     df = data_context.get_batch("my_datasource/default/f1")
#     df.expect_column_values_to_be_in_set(column="x", value_set=[1,3,5,7,9])
#     quarantine_expectations = df.get_expectation_suite(discard_failed_expectations=False)
#
#     data_asset_identifier = DataAssetIdentifier("my_datasource", "default", "f1")
#     data_context.stores["expectations_store"].set(
#         ExpectationSuiteIdentifier(
#             data_asset_name=data_asset_identifier,
#             expectation_suite_name="failure"
#         ),
#         failure_expectations
#     )
#     data_context.stores["expectations_store"].set(
#         ExpectationSuiteIdentifier(
#             data_asset_name=data_asset_identifier,
#             expectation_suite_name="warning"
#         ),
#         warning_expectations
#     )
#     data_context.stores["expectations_store"].set(
#         ExpectationSuiteIdentifier(
#             data_asset_name=data_asset_identifier,
#             expectation_suite_name="quarantine"
#         ),
#         quarantine_expectations
#     )
#
#     vo = PerformActionListValidationOperator(
#         data_context=data_context,
#         action_list = [
#             {
#             "name": "store_validation_result",
#             "action" : {
#                 "module_name" : "great_expectations.actions",
#                 "class_name" : "StoreAction",
#                 "target_store_name": "validation_result_store",
#                 "summarizer":{
#                     "module_name": "tests.test_plugins.fake_actions",
#                     "class_name": "TemporaryNoOpSummarizer",
#                 }
#             }
#         },{
#             "name": "add_failures_to_store",
#             "result_key": "validation_results.failure",
#             "action" : {
#                 "module_name" : "great_expectations.actions",
#                 "class_name" : "SummarizeAndStoreAction",
#                 "target_store_name": "validation_result_store",
#                 "summarizer":{
#                     "module_name": "tests.test_plugins.fake_actions",
#                     "class_name": "TemporaryNoOpSummarizer",
#                 }
#             }
#         }
#         ],
#     )
#
#     my_df = pd.DataFrame({"x": [1,2,3,4,5], "y": [1,2,3,4,None]})
#     my_ge_df = ge.from_pandas(my_df)
#
#     assert data_context.stores["validation_result_store"].list_keys() == []
#
#     results = vo.run(
#         data_asset=my_ge_df,
#         data_asset_identifier=DataAssetIdentifier(
#             from_string="DataAssetIdentifier.my_datasource.default.f1"
#         ),
#         run_identifier="test_100"
#     )
#     # print(json.dumps(results["validation_results"], indent=2))
#
#     validation_result_store_keys = data_context.stores["validation_result_store"].list_keys()
#     print(validation_result_store_keys)
#     assert len(validation_result_store_keys) == 2
#     assert ValidationResultIdentifier(from_string="ValidationResultIdentifier.my_datasource.default.f1.warning.test_100") in validation_result_store_keys
#     assert ValidationResultIdentifier(from_string="ValidationResultIdentifier.my_datasource.default.f1.failure.test_100") in validation_result_store_keys
#
#     assert data_context.stores["validation_result_store"].get(
#         ValidationResultIdentifier(from_string="ValidationResultIdentifier.my_datasource.default.f1.warning.test_100")
#     )["success"] == False
#     assert data_context.stores["validation_result_store"].get(
#         ValidationResultIdentifier(from_string="ValidationResultIdentifier.my_datasource.default.f1.failure.test_100")
#     )["success"] == True
#
#     #TODO: One DataSnapshotStores are implemented, add a test for quarantined data
#
#
# def test_errors_warnings_validation_operator_run(basic_data_context_config_for_validation_operator, tmp_path_factory, filesystem_csv_4):
#     project_path = str(tmp_path_factory.mktemp('great_expectations'))
#
#     # NOTE: This setup is almost identical to test_DefaultDataContextAwareValidationOperator.
#     # Consider converting to a single fixture.
#
#     data_context = ConfigOnlyDataContext(
#         basic_data_context_config_for_validation_operator,
#         project_path,
#     )
#
#     data_context.add_datasource("my_datasource",
#                                 class_name="PandasDatasource",
#                                 base_directory=str(filesystem_csv_4))
#
#     # NOTE : It's kinda annoying that these Expectation Suites start out with expect_column_to_exist.
#     # How do I turn off that default...?
#     df = data_context.get_batch("my_datasource/default/f1")
#     df.expect_column_values_to_be_between(column="x", min_value=1, max_value=9)
#     failure_expectations = df.get_expectation_suite(discard_failed_expectations=False)
#
#     df.expect_column_values_to_not_be_null(column="y")
#     warning_expectations = df.get_expectation_suite(discard_failed_expectations=False)
#
#
#     data_asset_identifier_1 = DataAssetIdentifier("my_datasource", "default", "f1")
#     data_context.stores["expectations_store"].set(
#         ExpectationSuiteIdentifier(
#             data_asset_name=data_asset_identifier_1,
#             expectation_suite_name="failure"
#         ),
#         failure_expectations
#     )
#     data_context.stores["expectations_store"].set(
#         ExpectationSuiteIdentifier(
#             data_asset_name=data_asset_identifier_1,
#             expectation_suite_name="warning"
#         ),
#         warning_expectations
#     )
#
#     data_asset_identifier_2 = DataAssetIdentifier("my_datasource", "default", "f2")
#     data_context.stores["expectations_store"].set(
#         ExpectationSuiteIdentifier(
#             data_asset_name=data_asset_identifier_2,
#             expectation_suite_name="failure"
#         ),
#         failure_expectations
#     )
#     data_context.stores["expectations_store"].set(
#         ExpectationSuiteIdentifier(
#             data_asset_name=data_asset_identifier_2,
#             expectation_suite_name="warning"
#         ),
#         warning_expectations
#     )
#
#     data_asset_identifier_3 = DataAssetIdentifier("my_datasource", "default", "f3")
#     data_context.stores["expectations_store"].set(
#         ExpectationSuiteIdentifier(
#             data_asset_name=data_asset_identifier_3,
#             expectation_suite_name="failure"
#         ),
#         failure_expectations
#     )
#     data_context.stores["expectations_store"].set(
#         ExpectationSuiteIdentifier(
#             data_asset_name=data_asset_identifier_3,
#             expectation_suite_name="warning"
#         ),
#         warning_expectations
#     )
#
#     vo = ErrorsVsWarningsValidationOperator(
#         data_context=data_context,
#         action_list = [],
#         slack_webhook="https://hooks.slack.com/services/test/slack/webhook"
#     )
#
#     my_df_1 = pd.DataFrame({"x": [1,2,3,4,5], "y": [1,2,3,4,None]})
#     my_ge_df_1 = ge.from_pandas(my_df_1)
#     my_ge_df_1._expectation_suite["data_asset_name"] = DataAssetIdentifier("my_datasource","default","f1")
#
#     my_df_2 = pd.DataFrame({"x": [1,2,3,4,99], "y": [1,2,3,4,5]})
#     my_ge_df_2 = ge.from_pandas(my_df_2)
#     my_ge_df_2._expectation_suite["data_asset_name"] = DataAssetIdentifier("my_datasource", "default", "f2")
#
#     my_df_3 = pd.DataFrame({"x": [1,2,3,4,5], "y": [1,2,3,4,5]})
#     my_ge_df_3 = ge.from_pandas(my_df_3)
#     my_ge_df_3._expectation_suite["data_asset_name"] = DataAssetIdentifier("my_datasource", "default", "f3")
#
#     results = vo.run(
#         assets_to_validate=[
#             my_ge_df_1,
#             my_ge_df_2,
#             my_ge_df_3
#         ],
#         run_identifier="test_100"
#     )
#     test = 2134
#     # print(json.dumps(results["validation_results"], indent=2))
#
#
#
#
# # TODO: replace once the updated get_batch is integrated.
# # def test__get_or_convert_to_batch_from_identifiers(basic_data_context_config_for_validation_operator, filesystem_csv):
# #
# #     data_context = ConfigOnlyDataContext(
# #         basic_data_context_config_for_validation_operator,
# #         "fake/testing/path/",
# #     )
# #
# #     data_context.add_datasource("my_datasource",
# #                                 class_name="PandasDatasource",
# #                                 base_directory=str(filesystem_csv))
# #
# #     vo = DefaultDataContextAwareValidationOperator(
# #         data_context=data_context,
# #         process_warnings_and_quarantine_rows_on_error=True,
# #         action_list = [{
# #             "name": "add_warnings_to_store",
# #             "result_key": "warning",
# #             "action" : {
# #                 "module_name" : "great_expectations.actions",
# #                 "class_name" : "SummarizeAndStoreAction",
# #                 "target_store_name": "validation_result_store",
# #                 "summarizer":{
# #                     "module_name": "tests.test_plugins.fake_actions",
# #                     "class_name": "TemporaryNoOpSummarizer",
# #                 }
# #             }
# #         }],
# #     )
# #
# #     my_df = pd.DataFrame({"x": [1,2,3,4,5]})
# #     my_ge_df = ge.from_pandas(my_df)
# #
# #     my_ge_df_with_identifiers = copy.deepcopy(my_ge_df)
# #     my_ge_df_with_identifiers._expectation_suite["data_asset_name"] = DataAssetIdentifier("x","y","z")
# #
# #     # Pass nothing at all
# #     with pytest.raises(ValueError):
# #         vo._get_or_convert_to_batch_from_identifiers()
# #
# #     # Pass a DataAsset that already has good identifiers
# #     batch = vo._get_or_convert_to_batch_from_identifiers(
# #         my_ge_df_with_identifiers,
# #         run_identifier="test-100"
# #     )
# #     assert batch.data_asset_identifier == DataAssetIdentifier("x","y","z")
# #     assert batch.run_id == "test-100"
# #
# #     # Pass a DataAsset without its own identifiers, but other, sufficient identifiers
# #     batch = vo._get_or_convert_to_batch_from_identifiers(
# #         copy.deepcopy(my_ge_df),
# #         data_asset_identifier=DataAssetIdentifier("x","y","z"),
# #         run_identifier="test-100"
# #     )
# #     assert batch.data_asset_identifier == DataAssetIdentifier("x","y","z")
# #     assert batch.run_id == "test-100"
# #
# #     # Pass a DataAsset without sufficient identifiers
# #     with pytest.raises(ValueError):
# #         batch = vo._get_or_convert_to_batch_from_identifiers(
# #             copy.deepcopy(my_ge_df),
# #             run_identifier="test-100"
# #         )
# #
# #     with pytest.raises(ValueError):
# #         batch = vo._get_or_convert_to_batch_from_identifiers(
# #             copy.deepcopy(my_ge_df),
# #             data_asset_identifier=DataAssetIdentifier("x","y","z"),
# #         )
# #
# #     # Pass a DataAsset without its own identifiers, but other, sufficient identifiers
# #     batch = vo._get_or_convert_to_batch_from_identifiers(
# #         my_ge_df,
# #         data_asset_id_string="my_datasource/default/f1",
# #         run_identifier="test-100"
# #     )
# #     assert batch.data_asset_identifier == DataAssetIdentifier("my_datasource","default","f1")
# #     assert batch.run_id == "test-100"
# #
# #     batch = vo._get_or_convert_to_batch_from_identifiers(
# #         my_ge_df,
# #         data_asset_id_string="f1",
# #         run_identifier="test-100"
# #     )
# #     assert batch.data_asset_identifier == DataAssetIdentifier("my_datasource","default","f1")
# #     assert batch.run_id == "test-100"
# #
# #     # NOTE: Perhaps we should allow this case?
# #     # Pass a raw DataFrame without its own identifiers, but other, sufficient identifiers
# #     # batch = vo._get_or_convert_to_batch_from_identifiers(
# #     #     my_df,
# #     #     data_asset_identifier=DataAssetIdentifier("x","y","z"),
# #     #     run_identifier="test-100"
# #     # )
# #
# #     # No DataAsset; sufficient identifiers (typed)
# #     batch = vo._get_or_convert_to_batch_from_identifiers(
# #         data_asset_identifier=DataAssetIdentifier("my_datasource","default","f1"),
# #         run_identifier="test-100"
# #     )
# #     assert batch.data_asset_identifier == DataAssetIdentifier("my_datasource","default","f1")
# #     assert batch.run_id == "test-100"
# #
# #     # No DataAsset; sufficient identifiers (untyped)
# #     batch = vo._get_or_convert_to_batch_from_identifiers(
# #         data_asset_id_string="f1",
# #         run_identifier="test-100"
# #     )
# #     assert batch.data_asset_identifier == DataAssetIdentifier("my_datasource","default","f1")
# #     assert batch.run_id == "test-100"
# #
# #     batch = vo._get_or_convert_to_batch_from_identifiers(
# #         data_asset_id_string="my_datasource/default/f1",
# #         run_identifier="test-100"
# #     )
# #     assert batch.data_asset_identifier == DataAssetIdentifier("my_datasource","default","f1")
# #     assert batch.run_id == "test-100"
# #
# #     # No DataAsset; sufficient identifiers
# #     with pytest.raises(ValueError):
# #         batch = vo._get_or_convert_to_batch_from_identifiers(
# #             run_identifier="test-100"
# #         )
# #
# #     with pytest.raises(ValueError):
# #         batch = vo._get_or_convert_to_batch_from_identifiers(
# #             data_asset_id_string="my_datasource/default/f1",
# #         )
# #
>>>>>>> f374a2c5
<|MERGE_RESOLUTION|>--- conflicted
+++ resolved
@@ -1,279 +1,3 @@
-<<<<<<< HEAD
-# TODO: ADD TESTS ONCE GET_BATCH IS INTEGRATED!
-
-import pytest
-import json
-import copy
-
-import pandas as pd
-
-import great_expectations as ge
-from great_expectations.actions.validation_operators import (
-    PerformActionListValidationOperator,
-    ErrorsVsWarningsValidationOperator
-)
-
-from great_expectations.data_context import (
-    ConfigOnlyDataContext,
-)
-from great_expectations.data_context.types import (
-    DataContextConfig,
-    DataAssetIdentifier,
-    ExpectationSuiteIdentifier,
-    ValidationResultIdentifier,
-)
-
-@pytest.fixture()
-def basic_data_context_config_for_validation_operator():
-    return DataContextConfig(**{
-        "plugins_directory": "plugins/",
-        "evaluation_parameter_store_name" : "evaluation_parameter_store",
-        "expectations_store" : {
-            "class_name": "ExpectationStore",
-            "store_backend": {
-                "class_name": "FixedLengthTupleFilesystemStoreBackend",
-                "base_directory": "expectations/",
-            }
-        },
-        "datasources": {},
-        "stores": {
-            # This isn't currently used for Validation Actions, but it's required for DataContext to work.
-            "evaluation_parameter_store" : {
-                "module_name": "great_expectations.data_context.store",
-                "class_name": "InMemoryStoreBackend",
-            },
-            "validation_result_store" : {
-                "module_name": "great_expectations.data_context.store",
-                "class_name": "ValidationResultStore",
-                "store_backend": {
-                    "class_name": "InMemoryStoreBackend",
-                }
-            }
-        },
-        "data_docs": {
-            "sites": {}
-        },
-        "validation_operators" : {},
-    })
-
-
-def test_perform_action_list_validation_operator_run(basic_data_context_config_for_validation_operator, tmp_path_factory, filesystem_csv_4):
-    project_path = str(tmp_path_factory.mktemp('great_expectations'))
-
-    # NOTE: This setup is almost identical to test_DefaultDataContextAwareValidationOperator.
-    # Consider converting to a single fixture.
-
-    data_context = ConfigOnlyDataContext(
-        basic_data_context_config_for_validation_operator,
-        project_path,
-    )
-
-    data_context.add_datasource("my_datasource",
-                                class_name="PandasDatasource",
-                                base_directory=str(filesystem_csv_4))
-
-    data_asset_name = "my_datasource/default/f1"
-    data_context.create_expectation_suite(data_asset_name, "foo")
-    df = data_context.get_batch(data_asset_name,
-                                "foo",
-                                batch_kwargs=data_context.yield_batch_kwargs(data_asset_name))
-    df.expect_column_values_to_be_between(column="x", min_value=1, max_value=9)
-    failure_expectations = df.get_expectation_suite(discard_failed_expectations=False)
-
-    df.expect_column_values_to_not_be_null(column="y")
-    warning_expectations = df.get_expectation_suite(discard_failed_expectations=False)
-
-    data_context.create_expectation_suite(data_asset_name, "default")
-    df = data_context.get_batch(data_asset_name, "default",
-                                batch_kwargs=data_context.yield_batch_kwargs(data_asset_name))
-    df.expect_column_values_to_be_in_set(column="x", value_set=[1,3,5,7,9])
-    quarantine_expectations = df.get_expectation_suite(discard_failed_expectations=False)
-
-    data_asset_identifier = DataAssetIdentifier("my_datasource", "default", "f1")
-    data_context.stores["expectations_store"].set(
-        ExpectationSuiteIdentifier(
-            data_asset_name=data_asset_identifier,
-            expectation_suite_name="failure"
-        ),
-        failure_expectations
-    )
-    data_context.stores["expectations_store"].set(
-        ExpectationSuiteIdentifier(
-            data_asset_name=data_asset_identifier,
-            expectation_suite_name="warning"
-        ),
-        warning_expectations
-    )
-    data_context.stores["expectations_store"].set(
-        ExpectationSuiteIdentifier(
-            data_asset_name=data_asset_identifier,
-            expectation_suite_name="quarantine"
-        ),
-        quarantine_expectations
-    )
-
-    vo = PerformActionListValidationOperator(
-        data_context=data_context,
-        action_list = [
-            {
-            "name": "store_validation_result",
-            "action" : {
-                "module_name" : "great_expectations.actions",
-                "class_name" : "StoreAction",
-                "target_store_name": "validation_result_store",
-                "summarizer":{
-                    "module_name": "tests.test_plugins.fake_actions",
-                    "class_name": "TemporaryNoOpSummarizer",
-                }
-            }
-        },{
-            "name": "add_failures_to_store",
-            "result_key": "validation_results.failure",
-            "action" : {
-                "module_name" : "great_expectations.actions",
-                "class_name" : "SummarizeAndStoreAction",
-                "target_store_name": "validation_result_store",
-                "summarizer":{
-                    "module_name": "tests.test_plugins.fake_actions",
-                    "class_name": "TemporaryNoOpSummarizer",
-                }
-            }
-        }
-        ],
-    )
-
-    my_df = pd.DataFrame({"x": [1,2,3,4,5], "y": [1,2,3,4,None]})
-    my_ge_df = ge.from_pandas(my_df)
-
-    assert data_context.stores["validation_result_store"].list_keys() == []
-
-    results = vo.run(
-        data_asset=my_ge_df,
-        data_asset_identifier=DataAssetIdentifier(
-            from_string="DataAssetIdentifier.my_datasource.default.f1"
-        ),
-        run_identifier="test_100"
-    )
-    # print(json.dumps(results["validation_results"], indent=2))
-
-    validation_result_store_keys = data_context.stores["validation_result_store"].list_keys()
-    print(validation_result_store_keys)
-    assert len(validation_result_store_keys) == 2
-    assert ValidationResultIdentifier(from_string="ValidationResultIdentifier.my_datasource.default.f1.warning.test_100") in validation_result_store_keys
-    assert ValidationResultIdentifier(from_string="ValidationResultIdentifier.my_datasource.default.f1.failure.test_100") in validation_result_store_keys
-
-    assert data_context.stores["validation_result_store"].get(
-        ValidationResultIdentifier(from_string="ValidationResultIdentifier.my_datasource.default.f1.warning.test_100")
-    )["success"] == False
-    assert data_context.stores["validation_result_store"].get(
-        ValidationResultIdentifier(from_string="ValidationResultIdentifier.my_datasource.default.f1.failure.test_100")
-    )["success"] == True
-
-    #TODO: One DataSnapshotStores are implemented, add a test for quarantined data
-
-
-def test_errors_warnings_validation_operator_run(basic_data_context_config_for_validation_operator, tmp_path_factory, filesystem_csv_4):
-    project_path = str(tmp_path_factory.mktemp('great_expectations'))
-
-    # NOTE: This setup is almost identical to test_DefaultDataContextAwareValidationOperator.
-    # Consider converting to a single fixture.
-
-    data_context = ConfigOnlyDataContext(
-        basic_data_context_config_for_validation_operator,
-        project_path,
-    )
-
-    data_context.add_datasource("my_datasource",
-                                class_name="PandasDatasource",
-                                base_directory=str(filesystem_csv_4))
-
-    # NOTE : It's kinda annoying that these Expectation Suites start out with expect_column_to_exist.
-    # How do I turn off that default...?
-    df = data_context.get_batch("my_datasource/default/f1")
-    df.expect_column_values_to_be_between(column="x", min_value=1, max_value=9)
-    failure_expectations = df.get_expectation_suite(discard_failed_expectations=False)
-
-    df.expect_column_values_to_not_be_null(column="y")
-    warning_expectations = df.get_expectation_suite(discard_failed_expectations=False)
-
-
-    data_asset_identifier_1 = DataAssetIdentifier("my_datasource", "default", "f1")
-    data_context.stores["expectations_store"].set(
-        ExpectationSuiteIdentifier(
-            data_asset_name=data_asset_identifier_1,
-            expectation_suite_name="failure"
-        ),
-        failure_expectations
-    )
-    data_context.stores["expectations_store"].set(
-        ExpectationSuiteIdentifier(
-            data_asset_name=data_asset_identifier_1,
-            expectation_suite_name="warning"
-        ),
-        warning_expectations
-    )
-
-    data_asset_identifier_2 = DataAssetIdentifier("my_datasource", "default", "f2")
-    data_context.stores["expectations_store"].set(
-        ExpectationSuiteIdentifier(
-            data_asset_name=data_asset_identifier_2,
-            expectation_suite_name="failure"
-        ),
-        failure_expectations
-    )
-    data_context.stores["expectations_store"].set(
-        ExpectationSuiteIdentifier(
-            data_asset_name=data_asset_identifier_2,
-            expectation_suite_name="warning"
-        ),
-        warning_expectations
-    )
-    
-    data_asset_identifier_3 = DataAssetIdentifier("my_datasource", "default", "f3")
-    data_context.stores["expectations_store"].set(
-        ExpectationSuiteIdentifier(
-            data_asset_name=data_asset_identifier_3,
-            expectation_suite_name="failure"
-        ),
-        failure_expectations
-    )
-    data_context.stores["expectations_store"].set(
-        ExpectationSuiteIdentifier(
-            data_asset_name=data_asset_identifier_3,
-            expectation_suite_name="warning"
-        ),
-        warning_expectations
-    )
-
-    vo = ErrorsVsWarningsValidationOperator(
-        data_context=data_context,
-        action_list = [],
-        slack_webhook="https://hooks.slack.com/services/test/slack/webhook"
-    )
-
-    my_df_1 = pd.DataFrame({"x": [1,2,3,4,5], "y": [1,2,3,4,None]})
-    my_ge_df_1 = ge.from_pandas(my_df_1)
-    my_ge_df_1._expectation_suite["data_asset_name"] = DataAssetIdentifier("my_datasource","default","f1")
-
-    my_df_2 = pd.DataFrame({"x": [1,2,3,4,99], "y": [1,2,3,4,5]})
-    my_ge_df_2 = ge.from_pandas(my_df_2)
-    my_ge_df_2._expectation_suite["data_asset_name"] = DataAssetIdentifier("my_datasource", "default", "f2")
-    
-    my_df_3 = pd.DataFrame({"x": [1,2,3,4,5], "y": [1,2,3,4,5]})
-    my_ge_df_3 = ge.from_pandas(my_df_3)
-    my_ge_df_3._expectation_suite["data_asset_name"] = DataAssetIdentifier("my_datasource", "default", "f3")
-
-    results = vo.run(
-        assets_to_validate=[
-            my_ge_df_1,
-            my_ge_df_2,
-            my_ge_df_3
-        ],
-        run_identifier="test_100"
-    )
-    test = 2134
-    # print(json.dumps(results["validation_results"], indent=2))
-=======
 # # TODO: ADD TESTS ONCE GET_BATCH IS INTEGRATED!
 #
 # import pytest
@@ -347,16 +71,20 @@
 #                                 class_name="PandasDatasource",
 #                                 base_directory=str(filesystem_csv_4))
 #
-#     # NOTE : It's kinda annoying that these Expectation Suites start out with expect_column_to_exist.
-#     # How do I turn off that default...?
-#     df = data_context.get_batch("my_datasource/default/f1")
+#     data_asset_name = "my_datasource/default/f1"
+#     data_context.create_expectation_suite(data_asset_name, "foo")
+#     df = data_context.get_batch(data_asset_name,
+#                                 "foo",
+#                                 batch_kwargs=data_context.yield_batch_kwargs(data_asset_name))
 #     df.expect_column_values_to_be_between(column="x", min_value=1, max_value=9)
 #     failure_expectations = df.get_expectation_suite(discard_failed_expectations=False)
 #
 #     df.expect_column_values_to_not_be_null(column="y")
 #     warning_expectations = df.get_expectation_suite(discard_failed_expectations=False)
 #
-#     df = data_context.get_batch("my_datasource/default/f1")
+#     data_context.create_expectation_suite(data_asset_name, "default")
+#     df = data_context.get_batch(data_asset_name, "default",
+#                                 batch_kwargs=data_context.yield_batch_kwargs(data_asset_name))
 #     df.expect_column_values_to_be_in_set(column="x", value_set=[1,3,5,7,9])
 #     quarantine_expectations = df.get_expectation_suite(discard_failed_expectations=False)
 #
@@ -418,6 +146,7 @@
 #
 #     assert data_context.stores["validation_result_store"].list_keys() == []
 #
+#     ## FIXME: This signature has changed
 #     results = vo.run(
 #         data_asset=my_ge_df,
 #         data_asset_identifier=DataAssetIdentifier(
@@ -543,138 +272,4 @@
 #         run_identifier="test_100"
 #     )
 #     test = 2134
-#     # print(json.dumps(results["validation_results"], indent=2))
-#
-#
-#
-#
-# # TODO: replace once the updated get_batch is integrated.
-# # def test__get_or_convert_to_batch_from_identifiers(basic_data_context_config_for_validation_operator, filesystem_csv):
-# #
-# #     data_context = ConfigOnlyDataContext(
-# #         basic_data_context_config_for_validation_operator,
-# #         "fake/testing/path/",
-# #     )
-# #
-# #     data_context.add_datasource("my_datasource",
-# #                                 class_name="PandasDatasource",
-# #                                 base_directory=str(filesystem_csv))
-# #
-# #     vo = DefaultDataContextAwareValidationOperator(
-# #         data_context=data_context,
-# #         process_warnings_and_quarantine_rows_on_error=True,
-# #         action_list = [{
-# #             "name": "add_warnings_to_store",
-# #             "result_key": "warning",
-# #             "action" : {
-# #                 "module_name" : "great_expectations.actions",
-# #                 "class_name" : "SummarizeAndStoreAction",
-# #                 "target_store_name": "validation_result_store",
-# #                 "summarizer":{
-# #                     "module_name": "tests.test_plugins.fake_actions",
-# #                     "class_name": "TemporaryNoOpSummarizer",
-# #                 }
-# #             }
-# #         }],
-# #     )
-# #
-# #     my_df = pd.DataFrame({"x": [1,2,3,4,5]})
-# #     my_ge_df = ge.from_pandas(my_df)
-# #
-# #     my_ge_df_with_identifiers = copy.deepcopy(my_ge_df)
-# #     my_ge_df_with_identifiers._expectation_suite["data_asset_name"] = DataAssetIdentifier("x","y","z")
-# #
-# #     # Pass nothing at all
-# #     with pytest.raises(ValueError):
-# #         vo._get_or_convert_to_batch_from_identifiers()
-# #
-# #     # Pass a DataAsset that already has good identifiers
-# #     batch = vo._get_or_convert_to_batch_from_identifiers(
-# #         my_ge_df_with_identifiers,
-# #         run_identifier="test-100"
-# #     )
-# #     assert batch.data_asset_identifier == DataAssetIdentifier("x","y","z")
-# #     assert batch.run_id == "test-100"
-# #
-# #     # Pass a DataAsset without its own identifiers, but other, sufficient identifiers
-# #     batch = vo._get_or_convert_to_batch_from_identifiers(
-# #         copy.deepcopy(my_ge_df),
-# #         data_asset_identifier=DataAssetIdentifier("x","y","z"),
-# #         run_identifier="test-100"
-# #     )
-# #     assert batch.data_asset_identifier == DataAssetIdentifier("x","y","z")
-# #     assert batch.run_id == "test-100"
-# #
-# #     # Pass a DataAsset without sufficient identifiers
-# #     with pytest.raises(ValueError):
-# #         batch = vo._get_or_convert_to_batch_from_identifiers(
-# #             copy.deepcopy(my_ge_df),
-# #             run_identifier="test-100"
-# #         )
-# #
-# #     with pytest.raises(ValueError):
-# #         batch = vo._get_or_convert_to_batch_from_identifiers(
-# #             copy.deepcopy(my_ge_df),
-# #             data_asset_identifier=DataAssetIdentifier("x","y","z"),
-# #         )
-# #
-# #     # Pass a DataAsset without its own identifiers, but other, sufficient identifiers
-# #     batch = vo._get_or_convert_to_batch_from_identifiers(
-# #         my_ge_df,
-# #         data_asset_id_string="my_datasource/default/f1",
-# #         run_identifier="test-100"
-# #     )
-# #     assert batch.data_asset_identifier == DataAssetIdentifier("my_datasource","default","f1")
-# #     assert batch.run_id == "test-100"
-# #
-# #     batch = vo._get_or_convert_to_batch_from_identifiers(
-# #         my_ge_df,
-# #         data_asset_id_string="f1",
-# #         run_identifier="test-100"
-# #     )
-# #     assert batch.data_asset_identifier == DataAssetIdentifier("my_datasource","default","f1")
-# #     assert batch.run_id == "test-100"
-# #
-# #     # NOTE: Perhaps we should allow this case?
-# #     # Pass a raw DataFrame without its own identifiers, but other, sufficient identifiers
-# #     # batch = vo._get_or_convert_to_batch_from_identifiers(
-# #     #     my_df,
-# #     #     data_asset_identifier=DataAssetIdentifier("x","y","z"),
-# #     #     run_identifier="test-100"
-# #     # )
-# #
-# #     # No DataAsset; sufficient identifiers (typed)
-# #     batch = vo._get_or_convert_to_batch_from_identifiers(
-# #         data_asset_identifier=DataAssetIdentifier("my_datasource","default","f1"),
-# #         run_identifier="test-100"
-# #     )
-# #     assert batch.data_asset_identifier == DataAssetIdentifier("my_datasource","default","f1")
-# #     assert batch.run_id == "test-100"
-# #
-# #     # No DataAsset; sufficient identifiers (untyped)
-# #     batch = vo._get_or_convert_to_batch_from_identifiers(
-# #         data_asset_id_string="f1",
-# #         run_identifier="test-100"
-# #     )
-# #     assert batch.data_asset_identifier == DataAssetIdentifier("my_datasource","default","f1")
-# #     assert batch.run_id == "test-100"
-# #
-# #     batch = vo._get_or_convert_to_batch_from_identifiers(
-# #         data_asset_id_string="my_datasource/default/f1",
-# #         run_identifier="test-100"
-# #     )
-# #     assert batch.data_asset_identifier == DataAssetIdentifier("my_datasource","default","f1")
-# #     assert batch.run_id == "test-100"
-# #
-# #     # No DataAsset; sufficient identifiers
-# #     with pytest.raises(ValueError):
-# #         batch = vo._get_or_convert_to_batch_from_identifiers(
-# #             run_identifier="test-100"
-# #         )
-# #
-# #     with pytest.raises(ValueError):
-# #         batch = vo._get_or_convert_to_batch_from_identifiers(
-# #             data_asset_id_string="my_datasource/default/f1",
-# #         )
-# #
->>>>>>> f374a2c5
+#     # print(json.dumps(results["validation_results"], indent=2))