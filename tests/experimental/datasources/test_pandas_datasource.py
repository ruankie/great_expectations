import pathlib
from dataclasses import dataclass
from typing import List

import pytest

import great_expectations.exceptions as ge_exceptions
from great_expectations.alias_types import PathStr
from great_expectations.data_context.util import file_relative_path
from great_expectations.experimental.datasources.interfaces import (
    BatchSortersDefinition,
)
from great_expectations.experimental.datasources.pandas_datasource import (
<<<<<<< HEAD
    CSVAsset,
=======
    CsvDataAsset,
>>>>>>> fa4b8470
    PandasDatasource,
)


@pytest.fixture
def pandas_datasource() -> PandasDatasource:
    return PandasDatasource(name="pandas_datasource")


@pytest.fixture
def csv_path() -> pathlib.Path:
    return pathlib.Path(
        file_relative_path(
            __file__,
            pathlib.Path("..", "..", "test_sets", "taxi_yellow_tripdata_samples"),
        )
    )


@pytest.mark.unit
def test_construct_pandas_datasource(pandas_datasource: PandasDatasource):
    assert pandas_datasource.name == "pandas_datasource"


@pytest.mark.unit
def test_add_csv_asset_to_datasource(
    pandas_datasource: PandasDatasource, csv_path: pathlib.Path
):
    asset = pandas_datasource.add_csv_asset(
        name="csv_asset",
        base_directory=csv_path,
        regex=r"yellow_tripdata_sample_(\d{4})-(\d{2}).csv",
    )
    assert asset.name == "csv_asset"
    assert asset.path == csv_path
    assert asset.regex.match("random string") is None
    assert asset.regex.match("yellow_tripdata_sample_11D1-22.csv") is None
    m1 = asset.regex.match("yellow_tripdata_sample_1111-22.csv")
    assert m1 is not None


@pytest.mark.unit
def test_construct_csv_asset_directly(csv_path: pathlib.Path):
    # noinspection PyTypeChecker
<<<<<<< HEAD
    asset = CSVAsset(
=======
    asset = CsvDataAsset(
>>>>>>> fa4b8470
        name="csv_asset",
        path=csv_path,
        regex=r"yellow_tripdata_sample_(\d{4})-(\d{2}).csv",  # Ignoring IDE warning (type declarations are consistent).
    )
    assert asset.name == "csv_asset"
    assert asset.path == csv_path
    assert asset.regex.match("random string") is None
    assert asset.regex.match("yellow_tripdata_sample_11D1-22.csv") is None
    m1 = asset.regex.match("yellow_tripdata_sample_1111-22.csv")
    assert m1 is not None


@pytest.mark.unit
def test_csv_asset_with_regex_unnamed_parameters(
    pandas_datasource: PandasDatasource, csv_path: pathlib.Path
):
    asset = pandas_datasource.add_csv_asset(
        name="csv_asset",
        base_directory=csv_path,
        regex=r"yellow_tripdata_sample_(\d{4})-(\d{2}).csv",
    )
    options = asset.batch_request_options_template()
    assert options == {"batch_request_param_1": None, "batch_request_param_2": None}


@pytest.mark.unit
def test_csv_asset_with_regex_named_parameters(
    pandas_datasource: PandasDatasource, csv_path: pathlib.Path
):
    asset = pandas_datasource.add_csv_asset(
        name="csv_asset",
        base_directory=csv_path,
        regex=r"yellow_tripdata_sample_(?P<year>\d{4})-(?P<month>\d{2}).csv",
    )
    options = asset.batch_request_options_template()
    assert options == {"year": None, "month": None}


@pytest.mark.unit
def test_csv_asset_with_some_regex_named_parameters(
    pandas_datasource: PandasDatasource, csv_path: pathlib.Path
):
    asset = pandas_datasource.add_csv_asset(
        name="csv_asset",
        base_directory=csv_path,
        regex=r"yellow_tripdata_sample_(\d{4})-(?P<month>\d{2}).csv",
    )
    options = asset.batch_request_options_template()
    assert options == {"batch_request_param_1": None, "month": None}


@pytest.mark.unit
def test_csv_asset_with_non_string_regex_named_parameters(
    pandas_datasource: PandasDatasource, csv_path: pathlib.Path
):
    asset = pandas_datasource.add_csv_asset(
        name="csv_asset",
        base_directory=csv_path,
        regex=r"yellow_tripdata_sample_(\d{4})-(?P<month>\d{2}).csv",
    )
    with pytest.raises(ge_exceptions.InvalidBatchRequestError):
        # year is an int which will raise an error
        asset.get_batch_request({"year": 2018, "month": "04"})


@pytest.mark.unit
def test_get_batch_list_from_fully_specified_batch_request(
    pandas_datasource: PandasDatasource, csv_path: pathlib.Path
):
    asset = pandas_datasource.add_csv_asset(
        name="csv_asset",
        base_directory=csv_path,
        regex=r"yellow_tripdata_sample_(?P<year>\d{4})-(?P<month>\d{2}).csv",
    )
    request = asset.get_batch_request({"year": "2018", "month": "04"})
    batches = asset.get_batch_list_from_batch_request(request)
    assert len(batches) == 1
    batch = batches[0]
    assert batch.batch_request.datasource_name == pandas_datasource.name
    assert batch.batch_request.data_asset_name == asset.name
    assert batch.batch_request.options == {"year": "2018", "month": "04"}
    assert batch.metadata == {
        "year": "2018",
        "month": "04",
        "path": asset.path / "yellow_tripdata_sample_2018-04.csv",
    }
    assert batch.id == "pandas_datasource-csv_asset-year_2018-month_04"


@pytest.mark.unit
def test_get_batch_list_from_partially_specified_batch_request(
    pandas_datasource: PandasDatasource, csv_path: pathlib.Path
):
    # Verify test directory has files that don't match what we will query for
    file_name: PathStr
    all_files: List[str] = [
        file_name.stem for file_name in list(pathlib.Path(csv_path).iterdir())
    ]
    # assert there are files that are not csv files
    assert any([not file_name.endswith("csv") for file_name in all_files])
    # assert there are 12 files from 2018
    files_for_2018 = [
        file_name for file_name in all_files if file_name.find("2018") >= 0
    ]
    assert len(files_for_2018) == 12

    asset = pandas_datasource.add_csv_asset(
        name="csv_asset",
        base_directory=csv_path,
        regex=r"yellow_tripdata_sample_(?P<year>\d{4})-(?P<month>\d{2}).csv",
    )
    request = asset.get_batch_request({"year": "2018"})
    batches = asset.get_batch_list_from_batch_request(request)
    assert (len(batches)) == 12
    batch_filenames = [pathlib.Path(batch.metadata["path"]).stem for batch in batches]
    assert set(files_for_2018) == set(batch_filenames)

    @dataclass(frozen=True)
    class YearMonth:
        year: str
        month: str

    expected_year_month = {
        YearMonth(year="2018", month=format(m, "02d")) for m in range(1, 13)
    }
    batch_year_month = {
        YearMonth(year=batch.metadata["year"], month=batch.metadata["month"])
        for batch in batches
    }
    assert expected_year_month == batch_year_month


@pytest.mark.unit
@pytest.mark.parametrize(
    "order_by",
    [
        ["+year", "month"],
        ["+year", "+month"],
        ["+year", "-month"],
        ["year", "month"],
        ["year", "+month"],
        ["year", "-month"],
        ["-year", "month"],
        ["-year", "+month"],
        ["-year", "-month"],
        ["month", "+year"],
        ["+month", "+year"],
        ["-month", "+year"],
        ["month", "year"],
        ["+month", "year"],
        ["-month", "year"],
        ["month", "-year"],
        ["+month", "-year"],
        ["-month", "-year"],
    ],
)
def test_pandas_sorter(
    pandas_datasource: PandasDatasource,
    csv_path: pathlib.Path,
    order_by: BatchSortersDefinition,
):
    # Verify test directory has files we expect
    years = ["2018", "2019", "2020"]
    months = [format(m, "02d") for m in range(1, 13)]
    file_name: PathStr
    all_files: List[str] = [
        file_name.stem for file_name in list(pathlib.Path(csv_path).iterdir())
    ]
    # assert there are 12 files for each year
    for year in years:
        files_for_year = [
            file_name
            for file_name in all_files
            if file_name.find(f"yellow_tripdata_sample_{year}") == 0
        ]
        assert len(files_for_year) == 12

    asset = pandas_datasource.add_csv_asset(
        name="csv_asset",
        base_directory=csv_path,
        regex=r"yellow_tripdata_sample_(?P<year>\d{4})-(?P<month>\d{2}).csv",
        order_by=order_by,
    )
    batches = asset.get_batch_list_from_batch_request(asset.get_batch_request())
    assert (len(batches)) == 36

    @dataclass(frozen=True)
    class TimeRange:
        key: str
        range: List[str]

    ordered_years = reversed(years) if "-year" in order_by else years
    ordered_months = reversed(months) if "-month" in order_by else months
    if "year" in order_by[0]:
        ordered = [
            TimeRange(key="year", range=ordered_years),
            TimeRange(key="month", range=ordered_months),
        ]
    else:
        ordered = [
            TimeRange(key="month", range=ordered_months),
            TimeRange(key="year", range=ordered_years),
        ]

    batch_index = -1
    for range1 in ordered[0].range:
        key1 = ordered[0].key
        for range2 in ordered[1].range:
            key2 = ordered[1].key
            batch_index += 1
            metadata = batches[batch_index].metadata
            assert metadata[key1] == range1
            assert metadata[key2] == range2<|MERGE_RESOLUTION|>--- conflicted
+++ resolved
@@ -11,11 +11,7 @@
     BatchSortersDefinition,
 )
 from great_expectations.experimental.datasources.pandas_datasource import (
-<<<<<<< HEAD
-    CSVAsset,
-=======
     CsvDataAsset,
->>>>>>> fa4b8470
     PandasDatasource,
 )
 
@@ -60,11 +56,7 @@
 @pytest.mark.unit
 def test_construct_csv_asset_directly(csv_path: pathlib.Path):
     # noinspection PyTypeChecker
-<<<<<<< HEAD
-    asset = CSVAsset(
-=======
     asset = CsvDataAsset(
->>>>>>> fa4b8470
         name="csv_asset",
         path=csv_path,
         regex=r"yellow_tripdata_sample_(\d{4})-(\d{2}).csv",  # Ignoring IDE warning (type declarations are consistent).
